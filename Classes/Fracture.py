# -*- coding: utf-8 -*-
"""
Created on Thu Dec 22 16:22:33 2016

@author: Haseeb
"""

from Domain import *
from Utility import *
from AnalyticalSolution import *
from ElastoHydrodynamicSolver import *
from TipInversion import *
from LevelSet import *
from VolIntegral import *

import numpy as np
import matplotlib.pyplot as plt
from matplotlib import cm
from mpl_toolkits.mplot3d import Axes3D
import pickle

class Fracture(Domain):
    """ Class defining propagating fracture; Is extension of Domain class.
        
        Instance variables:
            Eprime (float):             elastic modulus (E'), assumed to uniform for complete domain (see e.g. Detournay 2016, Annual Review)
            Kprime (ndarray-float):     toughness (K' parameter) for each cell in the domain (see e.g. Detournay 2016, Annual Review)
            sigmaO (ndarray-float):     in-situ stress field
            Cprime (ndarray-float):     Carter's leak off coefficient (C' parameter) for each cell in the domain (see e.g. Detournay 2016, Annual Review)
            muPrime (ndarray-float):    viscocity (mu' parameter) for each cell in the domain (see e.g. Detournay 2016, Annual Review)
            w (ndarray-float):          fracture opening (width)
            p (ndarray-float):          fracture pressure
            time (float):               time after the start of injection
            EltChannel (ndarray-int):   list of cells currently in the channel region
            EltCrack (ndarray-int):     list of cells currently in the crack region
            EltRibbon (ndarray-int):    list of cells currently in the Ribbon region
            EltTip (ndarray-int):       list of cells currently in the Tip region
            v (ndarray-float):          propagation velocity for each cell in the tip cells.
            alpha (ndarray-float):      angle prescribed by perpedicular on the fracture front (see Pierce 2015, Computation Methods Appl. Mech)
            l (ndarray-float):          length of perpedicular on the fracture front (see Pierce 2015, Computation Methods Appl. Mech)
            ZeroVertex (ndarray-float): Vertex from which the perpendicular is drawn (can have value from 0 to 3)
            FillF (ndarray-float):      filling fraction of each tip cell
            CellStatus (ndarray-int):   specifies which region each element currently belongs to
            initRad (float):            starting radius
            initTime (float):           starting time
            sgndDist (ndarray-float):   signed minimun distace from fractire front of each cell in the domain
            Q (ndarray-float):          injection rate into each cell of the domain
            FractEvol (ndarray-float):  array containing the coordinates of the individual fracture front lines; used for printing fracture evolution through time 
            InCrack (ndarray-int):      array specifying whether the cell is inside or outside the fracture.
            
                                            
        functions:
            InitializeRadialFracture:   set initial conditions of a radial fracture to start simulation
            InitializePKN               set initial conditions of a PKN fracture
            PlotFracture:               plot given variable of the fracture
            PrintFractureTrace:         plot current regions and front position of the fracture
            Propagate:                  propagate fracture for the given time step 
            
    """
    
    def __init__(self,mesh,Eprime,Kprime,sigma0,Cprime,muPrime,rho,Q0):
        """ Constructor for the Fracture class
            Arguments:
                mesh (CartesianMesh):           A mesh describing the domain
                Eprime (float):                 Initial value of elastic modulus
                (Kprime,sigmaO,Cprime,muPrime): Arguments giving the initial values of the parameters
                                                These can be ndarray of a single value. If single value is given, each
                                                cell will get the same value
                Q0 (float or ndarray):          Initial injection rate. can be an array or a single value. If single value
                                                is given, it will be injection in the center of the fracture. 
        """
        
        super().__init__(mesh,Eprime,Kprime,sigma0,Cprime)
#        (self.Eprime,self.mesh,self.Kprime,self.sigmaO,self.Cprime) = (domain.Eprime,domain.mesh,domain.Kprime,domain.sigmaO,domain.Cprime)
        (self.w,self.p,self.time) = (np.zeros((mesh.NumberOfElts),float),np.zeros((mesh.NumberOfElts),float),0.0)
        (self.EltChannel,self.EltRibbon,self.EltCrack) = (np.asarray([],dtype=np.int32),np.asarray([],dtype=np.int32),np.asarray([],dtype=np.int32))
        (self.EltTip,self.alpha,self.l,self.ZeroVertex,self.v) = ([],[],[],[],[])
        (self.FillF,self.CellStatus) = ([],[])
        (self.initRad,self.initTime) = ([],[])
        self.sgndDist = []
        (self.Leakedoff,self.Tarrival) = (np.zeros((mesh.NumberOfElts),float),[])
        self.InCrack = []
        self.FractEvol = np.empty((1,4),float)
        self.exitstatus = 0
        self.rho = rho
        
        if isinstance(Q0, np.ndarray): #check if float or ndarray
            self.Q = Q0
        else:
            self.Q = np.zeros((mesh.NumberOfElts,),float)
            self.Q[mesh.CenterElts] = Q0/len(mesh.CenterElts)
            
        if isinstance(muPrime, np.ndarray): #check if float or ndarray
            self.muPrime = muPrime
        else:
            self.muPrime = muPrime*np.ones((mesh.NumberOfElts,),float)
            
            
#############################################
        
    def InitializeRadialFracture(self,initValue,initType,regime):
        """ Initialize the fracture, according to the given initial value and the propagation regime. Either initial radius or time can be given 
            as the initial value. The function sets up the fracture front and other fracture parameters according to the given ragime at the 
            given time or radius.
            
            Arguments:
                initValue (float):      initial value
                initType (string):      Possible values:
                                            time        -- indicating the given value is initial time
                                            radius      -- indicating the given value is initial radius
                regime (string):        Possible values:
                                            K   -- indicating toughness dominated regime, without leak off
                                            M   -- indicating viscocity dominated regime, without leak off
                                            Mt  -- indicating viscocity dominated regime, with leak off
        """
        if initType == 'time':
            self.time = initValue
            if regime == 'K':
                (self.initRad,self.p,self.w,v) = KvertexSolutionTgiven(np.mean(self.Kprime), np.mean(self.Eprime), sum(self.Q), self.mesh, initValue)
            elif regime == 'M':
                (self.initRad,self.p,self.w,v) = MvertexSolutionTgiven(self.Eprime, sum(self.Q), np.mean(self.muPrime), self.mesh,initValue)
            elif regime == 'Mt':
                (self.initRad,self.p,self.w,v) = MTvertexSolutionTgiven(np.mean(self.Eprime), np.mean(self.Cprime), sum(self.Q), np.mean(self.muPrime), self.mesh,initValue)
            else:
                print('regime '+regime+' not supported')
                return
        elif initType == 'radius':
            self.initRad = initValue
            if regime == 'K':
                (self.time,self.p,self.w,v) = KvertexSolutionRgiven(np.mean(self.Kprime), np.mean(self.Eprime), sum(self.Q), self.mesh, initValue)
            elif regime == 'M':
                (self.time,self.p,self.w,v) = MvertexSolutionRgiven(self.Eprime, sum(self.Q), np.mean(self.muPrime), self.mesh, initValue)
            elif regime == 'Mt':
                (self.time,self.p,self.w,v) = MTvertexSolutionRgiven(self.Eprime, np.mean(self.Cprime), sum(self.Q), np.mean(self.muPrime), self.mesh, initValue)
            else:
                print('regime '+regime+' not supported')
                return
        else:
            print('initType '+initType+' not supported')
        # level set value at middle of the elements
        phiMid = np.empty([self.mesh.NumberOfElts, 1],dtype=float)
        for e in range(0,self.mesh.NumberOfElts) :
            phiMid[e]=RadiusLevelSet(self.mesh.CenterCoor[e],self.initRad)    
        # level set value at vertices of the element
        phiVertices=np.empty([len(self.mesh.VertexCoor), 1],dtype=float)
        for i in range(0,len(self.mesh.VertexCoor)) :
          phiVertices[i]=RadiusLevelSet(self.mesh.VertexCoor[i],self.initRad)                
        # finding elements containing at least one vertices inside the fracture, i.e. with a value of the level <0
          # avoiding loop on elements....
    
        psum=np.sum(phiVertices[self.mesh.Connectivity[:]]<0,axis=1) # array of Length (number of elements) containig the sum of vertices with neg level set value)
        EltTip =(np.where(np.logical_and(psum>0,psum<4)))[0] # indices of tip element which by definition have less than 4 but at least 1 vertices inside the level set
        EltCrack=(np.where(psum>0))[0] # # indices of cracked element
        EltChannel=(np.where(psum==4))[0] # indices of channel element / fully cracked
    
        # find the ribbon elements: Channel Elements having at least 
        # on common vertices with a Tip element
        #
        # loop on ChannelElement, and on TipElement
        testribbon = np.empty([len(EltChannel), 1],dtype=float)
        for e in range(0,len(EltChannel)) :
            for i in range(0,len(EltTip)):
                if (len(np.intersect1d(self.mesh.Connectivity[EltChannel[e]],self.mesh.Connectivity[EltTip[i]]))>0) :
                    testribbon[e]=1
                    break
                else :
                    testribbon[e]=0            
        EltRibbon=EltChannel[(np.reshape(testribbon,len(EltChannel))==1)]   # EltChannel is (N,) testribbon is (N,1)
        
          
        # Get the initial Filling fraction as well as location of the intersection of the crack front with the edges of the mesh  
        # we loop over all the tip element  (partially fractured element)
          
        EltArea=self.mesh.EltArea
    
        FillF=np.empty([len(EltTip)],dtype=float)  # a vector containing the filling fraction of each Tip Elements
        I=np.empty([len(EltTip),2],dtype=float)    # a vector containing the coordinantes of the intersection of the front with the edges of each Tip Element - I point
        J=np.empty([len(EltTip),2],dtype=float)    # a vector containing the coordinantes of the intersection of the front with the edges of each Tip Element - J point
        
        for i in range(0,len(EltTip)) :
        
            ptsV=self.mesh.VertexCoor[self.mesh.Connectivity[EltTip[i]]]  ;#
            levelV=np.reshape(phiVertices[self.mesh.Connectivity[EltTip[i]]],4) ; # level set value at the vertices of this element
            s=np.argsort(levelV); # sort the level set  
            furthestin=s[0];   # vertex the furthest inside the fracture
            InsideFrac= 1 * (levelV<0.)  ; # array of 0 and 1 
    
            if np.sum(InsideFrac)==1 :
                # case 1 vertex in the fracture
                Ve=np.where(InsideFrac==1)[0]  # corresponding vertex indices in the reference element
                x = np.sqrt(self.initRad**2-(ptsV[Ve,1][0])**2) # zero of the level set in x direction (same y as Ve)
                y = np.sqrt(self.initRad**2-(ptsV[Ve,0][0])**2) # zero of the level set in y direction (same x as Ve)
                if (x<np.around(ptsV[0,0],8)) | (x> np.around(ptsV[1,0],8)) :      # note the np.around(,8)  to avoid running into numerical precision issue
                    x=-x           
                if (y<np.around(ptsV[0,1],8)) | (y > np.around(ptsV[3,1],8) ) :
                    y=-y
                        
                if (Ve==0 | Ve==2) :      
                    # case it is 0 node or 2 node
                    I[i]=np.array([ x, ptsV[Ve,1][0] ])
                    J[i]=np.array([ ptsV[Ve,0][0], y ])
                else :
                    J[i]=np.array([ x, ptsV[Ve,1][0] ])
                    I[i]=np.array([ ptsV[Ve,0][0], y ])
                
                # the filling fraction is simple to compute - area of the triangle Ve-IJ - divided by EltArea
                FillF[i] = 0.5*np.linalg.norm(I[i]-ptsV[Ve])*np.linalg.norm(J[i]-ptsV[Ve])/EltArea
    
    
            if  np.sum(InsideFrac)==2 :         
            # case of 2 vertices inside the fracture (and 2 outside)
                Ve=np.where(InsideFrac==1)[0]
                if (np.sum(Ve == np.array([0,1]))==2) | (np.sum(Ve == np.array([2,3]))==2)  : 
                    # case where the front is mostly horizontal i.e. [0-1] or [2,3]
                    y1 = np.sqrt(self.initRad**2-(ptsV[Ve[0],0])**2)
                    y2 = np.sqrt(self.initRad**2-(ptsV[Ve[1],0])**2)
                    if (y1<np.around(ptsV[0,1],8)) | (y1 > np.around(ptsV[3,1],8)) :
                        y1=-y1  
                    if (y2<np.around(ptsV[0,1],8)) | (y2 > np.around(ptsV[3,1],8)) :
                        y2=-y2  
                    if (furthestin == 0)  | (furthestin == 2 ) :
                        I[i]=np.array([(ptsV[Ve[0],0]),y1]);
                        J[i]=np.array([(ptsV[Ve[1],0]),y2]);
                        FillF[i]= 0.5*(np.linalg.norm(I[i]-ptsV[Ve[0]])+np.linalg.norm(J[i]-ptsV[Ve[1]]))*(np.linalg.norm(ptsV[Ve[0]]-ptsV[Ve[1]]))/EltArea
                    else :
                        J[i]=np.array([(ptsV[Ve[0],0]),y1]);
                        I[i]=np.array([(ptsV[Ve[1],0]),y2]);
                        FillF[i]= 0.5*(np.linalg.norm(I[i]-ptsV[Ve[1]])+np.linalg.norm(J[i]-ptsV[Ve[0]]))*(np.linalg.norm(ptsV[Ve[0]]-ptsV[Ve[1]]))/EltArea
                else :
                    # case where the front is mostly vertical i.e. [0-3] or [1,2]
                    x1 = np.sqrt(self.initRad**2-(ptsV[Ve[0],1])**2)
                    x2 = np.sqrt(self.initRad**2-(ptsV[Ve[1],1])**2)
                    if (x1 < (np.around(ptsV[0,0],8))) | (x1 > (np.around(ptsV[1,0],8))) :
                        x1=-x1
                    if (x2 < np.around(ptsV[0,0],8)) | (x2 > np.around(ptsV[1,0],8)) :
                        x2=-x2
                    if (furthestin == 0) | (furthestin == 2 ) :
                        I[i]=np.array([x1,(ptsV[Ve[0],1])]);
                        J[i]=np.array([x2,(ptsV[Ve[1],1]) ]);
                        FillF[i]= 0.5*(np.linalg.norm(I[i]-ptsV[Ve[0]])+np.linalg.norm(J[i]-ptsV[Ve[1]]))*(np.linalg.norm(ptsV[Ve[0]]-ptsV[Ve[1]]))/EltArea
                    else :
                        J[i]=np.array([x1,(ptsV[Ve[0],1])]);
                        I[i]=np.array([x2,(ptsV[Ve[1],1]) ]);
                        FillF[i]= 0.5*(np.linalg.norm(I[i]-ptsV[Ve[1]])+np.linalg.norm(J[i]-ptsV[Ve[0]]))*(np.linalg.norm(ptsV[Ve[0]]-ptsV[Ve[1]]))/EltArea
                
            if  np.sum(InsideFrac)==3 :     
                # only one vertices outside the fracture
                # we redo the same than for case 1 but Ve now corresponds to the only vertex outside the fracture
                Ve=np.where(InsideFrac==0)[0]
                x = np.sqrt(self.initRad**2-(ptsV[Ve,1][0])**2)
                y = np.sqrt(self.initRad**2-(ptsV[Ve,0][0])**2)
                if (x<np.around(ptsV[0,0],8)) | (x> np.around(ptsV[1,0],8)) :
                    x=-x
                if (y<np.around(ptsV[0,1],8)) | (y > np.around(ptsV[3,1],8)) :
                    y=-y       
                if (Ve==0 | Ve==2) :      
              # case it is 
                    J[i]=np.array([ x, ptsV[Ve,1][0] ])
                    I[i]=np.array([ ptsV[Ve,0][0], y ])
                else :
                    I[i]=np.array([ x, ptsV[Ve,1][0] ])
                    J[i]=np.array([ ptsV[Ve,0][0], y ])
          
                FillF[i] =1.- 0.5*np.linalg.norm(I[i]-ptsV[Ve])*np.linalg.norm(J[i]-ptsV[Ve])/EltArea
        
        # Type of each cell        
        CellStatus             = np.zeros((self.mesh.NumberOfElts,),dtype=np.uint8)
        CellStatus[:]          = 0  
        CellStatus[EltChannel] = 1
        CellStatus[EltTip]     = 2
        CellStatus[EltRibbon]  = 3
        
        InCrack                 = np.zeros((self.mesh.NumberOfElts,),dtype=np.uint8)
        InCrack[EltCrack]       = 1
        
        self.sgndDist = RadiusLevelSet(self.mesh.CenterCoor,self.initRad)
        
        (self.EltTip, self.l, self.alpha, CSt)= TrackFront(self.sgndDist, EltChannel, self.mesh)
        self.FillF = FillF[np.arange(EltTip.shape[0])[np.in1d(EltTip,self.EltTip)]]
        (self.EltChannel,self.EltRibbon,self.EltCrack) = (EltChannel,EltRibbon,EltCrack)
        (self.Ffront,self.CellStatus,self.InCrack) = (np.concatenate((I,J),axis=1),CellStatus,InCrack)
        self.v = v*np.ones((len(self.l)),float)
        
        self.ZeroVertex=np.zeros((len(self.EltTip),),int)
        for i in range(0,len(self.EltTip)):
            if self.mesh.CenterCoor[self.EltTip[i],0] < 0 and self.mesh.CenterCoor[self.EltTip[i],1]<0:
                self.ZeroVertex[i] = 2
            if self.mesh.CenterCoor[self.EltTip[i],0] > 0 and self.mesh.CenterCoor[self.EltTip[i],1]<0:
                self.ZeroVertex[i] = 3
            if self.mesh.CenterCoor[self.EltTip[i],0] < 0 and self.mesh.CenterCoor[self.EltTip[i],1]>0:
                self.ZeroVertex[i] = 1
            if self.mesh.CenterCoor[self.EltTip[i],0] > 0 and self.mesh.CenterCoor[self.EltTip[i],1]>0:
                self.ZeroVertex[i] = 0
        
        distFrmCentr = (self.mesh.CenterCoor[:,0]**2 + self.mesh.CenterCoor[:,1]**2)**0.5
        self.Tarrival = np.zeros((self.mesh.NumberOfElts,),dtype=np.float) 
        self.Tarrival[:] = np.nan
        # using Mtilde solution to initialize arrival time
        self.Tarrival[self.EltChannel] = self.Cprime[self.EltChannel]**2*distFrmCentr[self.EltChannel]**4*np.pi**4/sum(self.Q)**2/4
        self.Leakedoff = np.zeros((self.mesh.NumberOfElts,),dtype=float)
        self.Leakedoff[self.EltChannel]= 2*self.Cprime[self.EltChannel]*self.mesh.EltArea*(self.time-self.Tarrival[self.EltChannel])**0.5
        self.Leakedoff[self.EltTip]    = 2*self.Cprime[self.EltTip]*VolumeIntegral(self.alpha, self.l, self.mesh.hx, self.mesh.hy, 'Lk', self.Kprime[self.EltTip], self.Eprime, self.muPrime[self.EltTip], self.Cprime[self.EltTip], self.v)

#        D=np.resize(self.Leakedoff,(self.mesh.ny,self.mesh.nx))
#        plt.matshow(D)
#        cm.colorbar
#        plt.axis('equal')
#        plt.pause(0.01)
###############################################################################

    def InitializePKN(self,initValue,initType,h):
        """ Initialize the fracture, according to the given initial value and the propagation regime. Either initial radius or time can be given 
            as the initial value. The function sets up the fracture front and other fracture parameters according to the PKN fracture geometry for the 
            given time or radius.
            
            Arguments:
                initValue (float):      initial value
                initType (string):      Possible values:
                                            time        -- indicating the given value is initial time
                                            radius      -- indicating the given value is initial radius
                h (float):              PKN fracture height
        """
        (sol_l,self.p,self.w,v,PKN) = PKNSolution(self.Eprime,sum(self.Q),np.mean(self.muPrime),self.mesh,initValue,h)
    
        Cdist = (self.mesh.CenterCoor[:,0]**2+self.mesh.CenterCoor[:,1]**2)**0.5
        grt = np.where(abs(self.mesh.CenterCoor[:,0])+self.mesh.hx/2>sol_l)
        lss = np.where(abs(self.mesh.CenterCoor[:,0])-self.mesh.hx/2<sol_l)
        tip = np.intersect1d(grt,lss)
        tiph = tip[np.where(abs(self.mesh.CenterCoor[tip,1])<h/2)[0]]

        grt = np.where(abs(self.mesh.CenterCoor[:,1])+self.mesh.hy/2>h/2)
        lss = np.where(abs(self.mesh.CenterCoor[:,1])-self.mesh.hy/2<h/2)
        tip = np.intersect1d(grt,lss)
        tipv = tip[np.where(abs(self.mesh.CenterCoor[tip,0])<sol_l)[0]]
        self.EltTip = np.append(tipv,tiph)
        
        eltsRibbon  = np.array([],int)
        for i in range(0,len(self.EltTip)):
            neighbors  = np.asarray(Neighbors(self.EltTip[i],self.mesh.nx,self.mesh.ny))
    
            if Cdist[neighbors[0]]<= Cdist[neighbors[1]]:
                eltsRibbon = np.append(eltsRibbon, neighbors[0])
            
            else:
                eltsRibbon = np.append(eltsRibbon, neighbors[1])
                        
            if Cdist[neighbors[2]]<= Cdist[neighbors[3]]:
                eltsRibbon = np.append(eltsRibbon, neighbors[2])
            
            else:
                eltsRibbon = np.append(eltsRibbon, neighbors[3])
            
        eltsRibbon = np.unique(eltsRibbon)
        for i in range(0,len(self.EltTip)):
            eltsRibbon = np.delete(eltsRibbon,np.where(eltsRibbon==self.EltTip[i]))
        
        self.EltRibbon  = eltsRibbon
        self.EltCrack   = PKN
        
        self.EltChannel = self.EltCrack
        for i in range(0,len(self.EltTip)):
            self.EltChannel = np.delete(self.EltChannel,np.where(self.EltChannel==self.EltTip[i]))
        self.v = np.asarray([v],float)
        
        src = np.where(abs(self.mesh.CenterCoor[:,0])<self.mesh.hx)[0]
        src = src[np.where(abs(self.mesh.CenterCoor[src,1])<h/2-self.mesh.hy)[0]]
        Q0 = sum(self.Q)        
        self.Q= np.zeros((self.mesh.NumberOfElts),float)
        self.Q[src] = Q0/len(src)
        
        sgndDist                    = 1e10*np.ones((self.mesh.NumberOfElts,),float); # uncalculated cells get very large value
        sgndDist[self.EltChannel]   = 0
#        sgndDist[self.EltRibbon]    = -0.001*TipAsymInversion(self.w,self.EltRibbon,self.Kprime,self.Eprime,'K')
        
        for i in range(0,len(self.EltRibbon)):
            neighbors  = np.asarray(Neighbors(self.EltRibbon[i],self.mesh.nx,self.mesh.ny))
            if np.where(self.EltTip==neighbors[0])[0].size>0:
                sgndDist[self.EltRibbon[i]]=-(sol_l-abs(self.mesh.CenterCoor[self.EltRibbon[i],0]))
            if np.where(self.EltTip==neighbors[1])[0].size>0:
                sgndDist[self.EltRibbon[i]]=-(sol_l-abs(self.mesh.CenterCoor[self.EltRibbon[i],0]))
            if np.where(self.EltTip==neighbors[2])[0].size>0:
                sgndDist[self.EltRibbon[i]]=-(h/2-abs(self.mesh.CenterCoor[self.EltRibbon[i],1]))
            if np.where(self.EltTip==neighbors[3])[0].size>0:
                sgndDist[self.EltRibbon[i]]=-(h/2-abs(self.mesh.CenterCoor[self.EltRibbon[i],1]))
        
        
        SolveFMM(sgndDist, self.EltRibbon, self.EltChannel, self.mesh)
        
#        D=np.resize(sgndDist,(self.mesh.ny,self.mesh.nx))
#        plt.matshow(D)
##        cm.colorbar
#        plt.axis('equal')
#        plt.pause(0.01)
        
        (ElmntTip, self.l, self.alpha, CellStatusNew) = TrackFront(sgndDist, self.EltChannel, self.mesh)
        self.FillF = VolumeIntegral(self.alpha, self.l, self.mesh.hx, self.mesh.hy, 'A', self.Kprime[ElmntTip], self.Eprime, self.muPrime[ElmntTip], self.Cprime[ElmntTip], np.ones((ElmntTip.size,),))/self.mesh.EltArea # Calculate filling fraction for current iteration
                
        self.InCrack                 = np.zeros((self.mesh.NumberOfElts,),dtype=np.uint8)
        self.InCrack[self.EltCrack]  = 1
        self.sgndDist = sgndDist
        self.time = initValue
        self.EltTip = ElmntTip
        
        self.ZeroVertex=np.zeros((len(self.EltTip),),int)
        for i in range(0,len(self.EltTip)):
            if self.mesh.CenterCoor[self.EltTip[i],0] < 0 and self.mesh.CenterCoor[self.EltTip[i],1]<0:
                self.ZeroVertex[i] = 3
            if self.mesh.CenterCoor[self.EltTip[i],0] > 0 and self.mesh.CenterCoor[self.EltTip[i],1]<0:
                self.ZeroVertex[i] = 2
            if self.mesh.CenterCoor[self.EltTip[i],0] < 0 and self.mesh.CenterCoor[self.EltTip[i],1]>0:
                self.ZeroVertex[i] = 1
            if self.mesh.CenterCoor[self.EltTip[i],0] > 0 and self.mesh.CenterCoor[self.EltTip[i],1]>0:
                self.ZeroVertex[i] = 0
                
                
    def PlotFracture(self,Elem_Identifier,Parameter_Identifier,analytical=0,evol=False,identify=[]):
        """3D plot of all elements given in the form of a list;
        
            Arguments:
                Elem_Identifier(string):        elements to be printed; possible options:
                                                    complete
                                                    channel
                                                    crack
                                                    ribbon
                Parameter_Identifier(string):   parameter to be ploted; possible options:
                                                    width
                                                    pressure
                                                    viscocity
                                                    footPrint
                analytical (float):             radius of fracture footprint calculated analytically; not plotted if not given
                evol (boolean):                 fracture evolution plot flag. Set to true will print fracture evolution with time
                identify (ndarray):             Give the cells in the list with different color to identify
        """    
    
        if Elem_Identifier == 'complete':
            Elts = np.arange(self.mesh.NumberOfElts)
        elif Elem_Identifier == 'channel':
            Elts = self.EltChannel
        elif Elem_Identifier == 'crack':
            Elts = self.EltCrack
        elif Elem_Identifier == 'ribbon':
            Elts = self.EltRibbon
        elif Elem_Identifier == 'tip':
            Elts = self.EltTip
        else:
            print('invalid element identifier')
            return
        
        values = np.zeros((self.mesh.NumberOfElts),float)
        if Parameter_Identifier == 'width':
            values[Elts] = self.w[Elts]
        elif Parameter_Identifier == 'pressure':
            values[Elts] = self.p[Elts]
        elif Parameter_Identifier == 'muPrime':
            values[Elts] = self.muPrime[Elts]
        elif Parameter_Identifier == 'footPrint':
            self.PrintFractureTrace(analytical,evol,identify)
            return
        else:
            print('invalid parameter identifier')
            return
            
        
        fig = plt.figure()
        ax = fig.gca(projection='3d')
        ax.plot_trisurf(self.mesh.CenterCoor[:,0],self.mesh.CenterCoor[:,1],values, cmap=cm.jet, linewidth=0.2)
        plt.show()
        plt.pause(0.0001)

        

######################################


    def PrintFractureTrace(self, rAnalytical, evol, identify):
        """ Print fracture front and different regions of the fracture
            Arguments:
                rAnalytical (float):    radius of fracture footprint calculated analytically
                evol (boolean):         print fracture evolution flag (see PlotFracture function)
                identify (ndarray):     list of cells to be identified (see PlotFracture function)
        """
    
        pnt1 = np.zeros((2,len(self.l))) #fracture front intersection with the grid lines
        pnt2 = np.zeros((2,len(self.l)))
    
    #    pnt3 = np.zeros((2,len(l))) #Perpendicular to the fracture front inside the grid cells
    #    pnt4 = np.zeros((2,len(l)))
    
    
        for i in range(0,len(self.l)):
            if self.alpha[i]!=0 and self.alpha[i]!=math.pi/2:
                yIntrcpt = self.l[i]/math.cos(math.pi/2-self.alpha[i]);
                grad     = -1/math.tan(self.alpha[i]);
    
                if Pdistance(0, self.mesh.hy, grad, yIntrcpt)<=0:
                    pnt1[0,i] = 0
                    pnt1[1,i] = yIntrcpt
                else:
                    pnt1[0,i] = (self.mesh.hy-yIntrcpt)/grad
                    pnt1[1,i] = self.mesh.hy
    
                if Pdistance(self.mesh.hx, 0, grad, yIntrcpt)<=0:
                    pnt2[0,i] = -yIntrcpt/grad
                    pnt2[1,i] = 0
                else:
                    pnt2[0,i] = self.mesh.hx
                    pnt2[1,i] = yIntrcpt + grad*self.mesh.hx
    
    #        pnt3[0,i] = self.l[i]*math.cos(self.alpha[i])
    #        pnt3[1,i] = math.tan(self.alpha[i])*self.l[i]*math.cos(self.alpha[i])
    
            if self.alpha[i]==0:
                pnt1[0,i] = self.l[i]
                pnt1[1,i] = self.mesh.hy
                pnt2[0,i] = self.l[i]
                pnt2[1,i] = 0
    
            if self.alpha[i]==math.pi/2:
                pnt1[0,i] = 0
                pnt1[1,i] = self.l[i]
                pnt2[0,i] = self.mesh.hx
                pnt2[1,i] = self.l[i]
    
#   to plot the perpendicular on the front.
    #        pnt1[0,i] = pnt1[0,i] + self.mesh.VertexCoor[self.mesh.Connectivity[self.EltTip[i],0],0]
    #        pnt1[1,i] = pnt1[1,i] + self.mesh.VertexCoor[self.mesh.Connectivity[self.EltTip[i],0],1]
    #        pnt2[0,i] = pnt2[0,i] + self.mesh.VertexCoor[self.mesh.Connectivity[self.EltTip[i],0],0]
    #        pnt2[1,i] = pnt2[1,i] + self.mesh.VertexCoor[self.mesh.Connectivity[self.EltTip[i],0],1]
    #
    #        pnt3[0,i] = pnt3[0,i] + self.mesh.VertexCoor[self.mesh.Connectivity[self.EltTip[i],0],0]
    #        pnt3[1,i] = pnt3[1,i] + self.mesh.VertexCoor[self.mesh.Connectivity[self.EltTip[i],0],1]
    #        pnt4[0,i] = self.mesh.VertexCoor[self.mesh.Connectivity[self.EltTip[i],0],0]
    #        pnt4[1,i] = self.mesh.VertexCoor[self.mesh.Connectivity[self.EltTip[i],0],1]
    
            if self.ZeroVertex[i]==0:
                pnt1[0,i] = pnt1[0,i] + self.mesh.VertexCoor[self.mesh.Connectivity[self.EltTip[i],self.ZeroVertex[i]],0]
                pnt1[1,i] = pnt1[1,i] + self.mesh.VertexCoor[self.mesh.Connectivity[self.EltTip[i],self.ZeroVertex[i]],1]
                pnt2[0,i] = pnt2[0,i] + self.mesh.VertexCoor[self.mesh.Connectivity[self.EltTip[i],self.ZeroVertex[i]],0]
                pnt2[1,i] = pnt2[1,i] + self.mesh.VertexCoor[self.mesh.Connectivity[self.EltTip[i],self.ZeroVertex[i]],1]
    
            if self.ZeroVertex[i]==1:
                pnt1[0,i] = -pnt1[0,i] + self.mesh.VertexCoor[self.mesh.Connectivity[self.EltTip[i],self.ZeroVertex[i]],0]
                pnt1[1,i] = pnt1[1,i] + self.mesh.VertexCoor[self.mesh.Connectivity[self.EltTip[i],self.ZeroVertex[i]],1]
                pnt2[0,i] = -pnt2[0,i] + self.mesh.VertexCoor[self.mesh.Connectivity[self.EltTip[i],self.ZeroVertex[i]],0]
                pnt2[1,i] = pnt2[1,i] + self.mesh.VertexCoor[self.mesh.Connectivity[self.EltTip[i],self.ZeroVertex[i]],1]
    
            if self.ZeroVertex[i]==3:
                pnt1[0,i] = pnt1[0,i] + self.mesh.VertexCoor[self.mesh.Connectivity[self.EltTip[i],self.ZeroVertex[i]],0]
                pnt1[1,i] = -pnt1[1,i] + self.mesh.VertexCoor[self.mesh.Connectivity[self.EltTip[i],self.ZeroVertex[i]],1]
                pnt2[0,i] = pnt2[0,i] + self.mesh.VertexCoor[self.mesh.Connectivity[self.EltTip[i],self.ZeroVertex[i]],0]
                pnt2[1,i] = -pnt2[1,i] + self.mesh.VertexCoor[self.mesh.Connectivity[self.EltTip[i],self.ZeroVertex[i]],1]
    
            if self.ZeroVertex[i]==2:
                pnt1[0,i] = -pnt1[0,i] + self.mesh.VertexCoor[self.mesh.Connectivity[self.EltTip[i],self.ZeroVertex[i]],0]
                pnt1[1,i] = -pnt1[1,i] + self.mesh.VertexCoor[self.mesh.Connectivity[self.EltTip[i],self.ZeroVertex[i]],1]
                pnt2[0,i] = -pnt2[0,i] + self.mesh.VertexCoor[self.mesh.Connectivity[self.EltTip[i],self.ZeroVertex[i]],0]
                pnt2[1,i] = -pnt2[1,i] + self.mesh.VertexCoor[self.mesh.Connectivity[self.EltTip[i],self.ZeroVertex[i]],1]
                
        
        tmp = np.transpose(pnt1)
        tmp = np.hstack((tmp,np.transpose(pnt2)))
        if evol:
            self.FractEvol=np.vstack((self.FractEvol,tmp))
            PlotMeshFractureTrace(self.mesh,self.EltTip,self.EltChannel,self.EltRibbon,self.FractEvol[:,0:2],self.FractEvol[:,2:4],rAnalytical,self.sigma0,identify)
        else:
            PlotMeshFractureTrace(self.mesh,self.EltTip,self.EltChannel,self.EltRibbon,tmp[:,0:2],tmp[:,2:4],rAnalytical,self.sigma0,identify)
            
        


######################################     
    def Propagate(self,C,tol_frntPos,tol_Picard,regime='U',maxitr=25,CFL=0.6):
        """ Propagate fracture one time step
            Arguments:
                dt (float):         time step
                C (ndarray-float):  Elasticity matrix
                tol_frntPos(float): tolerance for the front position iteration. The front position is assumed to be converged
                                    if the norm of current iteration is below this tolerance.
                tol_Picard(float):  tolerance for Picard iteration.
                regime (string):    propagation regime. Possible options:
                                        regime -- A  gives the area (fill fraction)
                                        regime -- K  gives tip volume according to the square root assymptote
                                        regime -- M  gives tip volume according to the viscocity dominated assymptote 
                                        regime -- Lk is used to calculate the leak off given the distance of the front l (note, its not tip volume) 
                                        regime -- Mt gives tip volume according to the viscocity, Leak-off assymptote 
                                        regime -- U  gives tip volume according to the Universal assymptote (Donstov and Pierce, 2017)
                                        regime -- MK gives tip volume according to the M-K transition assymptote
                maxitr (int)        maximum iterations to find front position (default 25).
                
<<<<<<< HEAD
#            PrintDomain(np.arange(self.mesh.NumberOfElts),sgndDist_k,self.mesh)
#            plt.pause(1)
            if max(sgndDist_k)==1e10:
                print('FMM not worked properly = '+repr(np.where(sgndDist_k==1e10))+'\ntime step failed .............')
                self.exitstatus = 2
                return

            print('Calculating filling fraction of tip elements with new front location...')
            (EltsTipNew, l_k, alpha_k, CellStatus)= TrackFront(sgndDist_k, self.EltChannel, self.mesh)  # gets the new tip elements & \ell_k & alpha_k (also containing the elements which are fully filled after the front is moved outward)
            
            #check if still in the grid            
            tipNeighb = self.mesh.NeiElements[EltsTipNew,:]
            for i in range(0,len(EltsTipNew)):
                if (np.where(tipNeighb[i,:]==EltsTipNew[i])[0]).size>0:
                    raise SystemExit('Reached end of the grid. exiting....')
            
            InCrack_k   = np.zeros((self.mesh.NumberOfElts,),dtype=np.uint8)
            InCrack_k[self.EltChannel] = 1
            InCrack_k[EltsTipNew] = 1

            Vel_k =  -(sgndDist_k[EltsTipNew] - self.sgndDist[EltsTipNew])/dt

=======
            return:
                exitstatus (int):   possible values:
                                        0       -- not propagated
                                        1       -- iteration successfull
                                        2       -- evaluated level set is not valid
                                        3       -- front is not tracked correctly
                                        4       -- evaluated tip volume is not valied
                                        5       -- solution of elastohydrodynamic solver is not valid
                                        6       -- did not converge after max iterations
                                        7       -- tip inversion not successful 
                                        8       -- Ribbon element not found in the enclosure of a tip cell
                                        
                                    
                
        """
        itrFact     = 1         #the factor multipled to time step to retry iteration if not successful 
        tmStpItr    = 0         #max retries with smaller dt
        exitstatus  = 0         #exit code returned
        
        while exitstatus != 1:  # loop to retry an iteration with smaller time step in case not succussfull
            dt = CFL*itrFact*min(self.mesh.hx,self.mesh.hy)/max(self.v)
            if exitstatus>1:
                print('exit status last advancement '+repr(exitstatus)+'\nre-advancing to time = ' + repr(self.time+dt))
            else:
                print('advancing to time '+repr(self.time+dt))
            norm    = 1000
            print('Elememts currently in crack:  ' + repr(len(self.EltCrack)))
        
            C_EltTip = C[np.ix_(self.EltTip,self.EltTip)] 
            for e in range(0,len(self.EltTip)) :
                r=self.FillF[e]-.25;
                if r<0.1 :
                    r=0.1
                ac=(1-r)/r;
                C[self.EltTip[e],self.EltTip[e]]=C[self.EltTip[e],self.EltTip[e]]*(1.+ac*np.pi/4.)
>>>>>>> 58ad9c7a
            
    
            guess = dt*sum(self.Q)/self.EltCrack.size*np.ones((self.EltCrack.size,), float) # average injected fluid over footprint
            print('Solving non linear system with same footprint')
            
            DLkOff              = np.zeros((self.mesh.NumberOfElts,),float)
    #        TarrivalNode        = self.time-dt - self.l/self.v
    #        TarrivalMid         = ((self.time-dt)+TarrivalNode)/2
    #        if ((self.time-dt-TarrivalMid)<0).any():
    #            TarrivalMid[np.where((T-dt-TarrivalMid)<0)]=T-dt
    #        DLkOff[self.EltTip]         = 2*self.Cprime[self.EltTip]*self.FillF*self.mesh.EltArea* ((self.time-TarrivalMid)**0.5-(self.time-dt-TarrivalMid)**0.5)
    #        DLkOff[self.EltChannel]     = 2*self.Cprime[self.EltChannel]*self.mesh.EltArea*((self.time - self.Tarrival[self.EltChannel])**0.5 - (self.time-dt - self.Tarrival[self.EltChannel])**0.5)
    
            sol     =   ElastoHydrodynamicSolver_SameFP(guess,tol_Picard,self.w,self.mesh.NeiElements,self.EltCrack,dt,self.Q,C,self.mesh.EltArea,self.muPrime,self.mesh,self.InCrack,DLkOff,self.sigma0)
                                                
            C[np.ix_(self.EltTip,self.EltTip)]=C_EltTip  #retain origional C (without fill fraction correction)
    
            w_k          = np.copy(self.w)
            w_k[self.EltCrack] = w_k[self.EltCrack]+sol
    
            
            print('Starting iteration')
            itrcount = 1
            
            FillFrac_km1 = []    # filling fraction last iteration; used to calculate norm
            DLkOffEltChannel = DLkOff[self.EltChannel]
        #   Fracture front loop
            while (norm>tol_frntPos) :
                        
                #Initialization the signed distance in the ribbon element - by inverting the tip asymptotics    
                sgndDist_k                  = 1e10*np.ones((self.mesh.NumberOfElts,),float); # uncalculated cells get very large value
                sgndDist_k[self.EltChannel] = 0
                sgndDist_k[self.EltRibbon]  = -TipAsymInversion(w_k,self.EltRibbon,self.Kprime,self.Eprime,regime,self.muPrime,self.Cprime,self.sgndDist,dt)
                if np.isnan(sgndDist_k[self.EltRibbon]).any():
                    print('Tip inversion is not correct'+'\n time step failed .............')
                    exitstatus = 7
                    break
                
                SolveFMM(sgndDist_k, self.EltRibbon, self.EltChannel, self.mesh)    # solve Eikonal eq via Fast Marching Method starting from the element close to the ribbon elt (i.e. the Tip element of the last time step)
                    
    #            PrintDomain(np.arange(self.mesh.NumberOfElts),sgndDist_k,self.mesh)
    #            plt.pause(1)
                if max(sgndDist_k)==1e10:
                    print('FMM not worked properly = '+repr(np.where(sgndDist_k==1e10))+'\ntime step failed .............')
                    exitstatus = 2
                    break
    
                print('Calculating filling fraction of tip elements with new front location...')
                (EltsTipNew, l_k, alpha_k, CellStatus)= TrackFront(sgndDist_k, self.EltChannel, self.mesh)  # gets the new tip elements & \ell_k & alpha_k (also containing the elements which are fully filled after the front is moved outward)
        
                tipNeighb = self.mesh.NeiElements[EltsTipNew,:]
                for i in range(0,len(EltsTipNew)):
                    if (np.where(tipNeighb[i,:]==EltsTipNew[i])[0]).size>0:
                        raise SystemExit('Reached end of the grid. exiting....')
                
                InCrack_k   = np.zeros((self.mesh.NumberOfElts,),dtype=np.int8)
                InCrack_k[self.EltChannel] = 1
                InCrack_k[EltsTipNew] = 1
    
                Vel_k =  -(sgndDist_k[EltsTipNew] - self.sgndDist[EltsTipNew])/dt
    
                
                FillFrac_k     = VolumeIntegral(alpha_k, l_k, self.mesh.hx, self.mesh.hy, 'A', self.Kprime[EltsTipNew], self.Eprime, self.muPrime[EltsTipNew], self.Cprime[EltsTipNew], Vel_k)/self.mesh.EltArea # Calculate filling fraction for current iteration
                # some of the list are redundant to calculate on each iteration            
                (EltChannel_k, EltTip_k, EltCrack_k, EltRibbon_k, zrVertx_k, CellStatus_k) = UpdateLists(self.EltChannel, EltsTipNew, FillFrac_k, sgndDist_k, self.mesh) # Evaluate the element lists for current iteration
                
                NewTipinTip = np.arange(EltsTipNew.shape[0])[np.in1d(EltsTipNew, EltTip_k)]  # EletsTipNew may contain fully filled elements also  
                
                if len(FillFrac_km1)==len(FillFrac_k):
                    norm = np.linalg.norm(FillFrac_k-FillFrac_km1)
                else:
                    norm = 1
                print('Norm with new filling fraction = '+repr(norm))
                
    #            highStress = np.append(np.where(self.mesh.CenterCoor[:,0]>0.048/2+self.mesh.hx),np.where(self.mesh.CenterCoor[:,0]<-0.048/2-self.mesh.hx))
    ##           np.where(self.Kprime!=self.Kprime[self.mesh.CenterElts[0]])
    #            
    #            for i in range(0,len(EltsTipNew)):
    #                if np.where(highStress==EltsTipNew[i])[0].size > 0:
    #                    alpha_k[i]=0
                        
                nan = np.logical_or(np.isnan(alpha_k),np.isnan(l_k))
                if nan.any():
    #                problem = np.where(nan)[0]
    #                for i in range(0,len(problem)):
    #                    neighbors  = np.asarray(Neighbors(EltsTipNew[problem[i]],self.mesh.nx,self.mesh.ny))
    #                    inTip = np.asarray([],int)
    #                    for j in range(0,len(neighbors)):
    #                        inTip = np.append(inTip,np.where(EltsTipNew==neighbors[j]))
    #                    alpha_k[problem[i]]=np.mean(alpha_k[inTip])
                        
                        
                    print('Front is not tracked correctly, '+ 'problem in cell(s) '+repr(EltsTipNew[np.where(nan)])+'\ntime step failed .............')
                    exitstatus = 3
                    break
                
              
                if norm>tol_frntPos:
                    stagnant     = abs(1-sgndDist_k[EltsTipNew]/self.sgndDist[EltsTipNew]) < 1e-8  #tip cells whose distance from front has not changed.
                    if stagnant.any():
                        KIPrime = StressIntensityFactor(w_k,sgndDist_k,EltsTipNew,EltRibbon_k,stagnant,self.mesh,self.Eprime)       # calculate stress intensity factor for stagnant cells
                        if np.isnan(KIPrime).any():
                            np.where(np.isnan(KIPrime))
                            print('Ribbon element not found in the enclosure of tip cell. tip cell '+repr(EltsTipNew[np.where(np.isnan(KIPrime))])+'\n time step failed .............')
                            exitstatus = 8
                            break
                        wTip        = VolumeIntegral(alpha_k, l_k, self.mesh.hx, self.mesh.hy, regime, self.Kprime[EltsTipNew], self.Eprime, self.muPrime[EltsTipNew], self.Cprime[EltsTipNew], Vel_k, stagnant, KIPrime)/self.mesh.EltArea    
                    else:
                        wTip        = VolumeIntegral(alpha_k, l_k, self.mesh.hx, self.mesh.hy, regime, self.Kprime[EltsTipNew], self.Eprime, self.muPrime[EltsTipNew], self.Cprime[EltsTipNew], Vel_k)/self.mesh.EltArea
                    
    
                    smallNgtvWTip = np.where(np.logical_and(wTip<0, wTip>-10**-4*np.mean(wTip))) # check if the tip volume has gone into negative
                    if np.asarray(smallNgtvWTip).size>0:
    #                    warnings.warn("Small negative volume integral(s) received, ignoring "+repr(wTip[smallngtvwTip])+' ...')
                        wTip[smallNgtvWTip]= abs(wTip[smallNgtvWTip])
                    
                    if (wTip<-10**-4*np.mean(wTip)).any():
                        print('wTip not right'+'\n time step failed .............')
                        exitstatus = 4
                        break
       
                    DLkOff              = np.zeros((self.mesh.NumberOfElts,),float)
    #                LkOffTipTn          = 2*self.Cprime[EltsTipNew]*VolumeIntegral(alpha_k, l_k, self.mesh.hx, self.mesh.hy, 'Lk', self.Kprime[EltsTipNew], self.Eprime, self.muPrime[EltsTipNew], self.Cprime[EltsTipNew], Vel_k)
    #                DLkOff[EltsTipNew]  = LkOffTipTn-self.Leakedoff[EltsTipNew]
    #                DLkOff[self.EltChannel] = DLkOffEltChannel
    #                PrintDomain(np.arange(self.mesh.NumberOfElts),DLkOff,self.mesh)
                    
             
                    guess = np.zeros((self.EltChannel.size+EltsTipNew.size,), float)
                    pguess = self.p[EltsTipNew]
                    
            
                    guess[np.arange(self.EltChannel.size)] = dt*sum(self.Q)/self.EltCrack.size*np.ones((self.EltCrack.size,), float)        
                    guess[self.EltChannel.size+np.arange(EltsTipNew.size)] = pguess
        
                    print('Not converged, solving non linear system with extended footprint')
                    sol     = ElastoHydrodynamicSolver_ExtendedFP(guess,tol_Picard,self.EltChannel,EltCrack_k,EltsTipNew,self.w,wTip,self.mesh,dt,self.Q,C,self.muPrime,self.rho,InCrack_k,DLkOff,self.sigma0)
    
    #                if itrcount>30:
    #                    if norm_km1-norm<1e-5:
    #                        norm = 1e-4
    ##                    self.PlotFracture('complete','footPrint')
    #                    plt.pause(1)
    #                    print(repr(FillFrac_k)+repr(FillFrac_km1))
    #                    sol[np.arange(self.EltChannel.size)] = 1.5*sol[np.arange(self.EltChannel.size)]
    #                    itrcount=1
                    w_k[self.EltChannel] =  self.w[self.EltChannel] + sol[np.arange(self.EltChannel.size)]
                    if np.isnan(w_k).any() or (w_k<0).any():
                        print('width not correct.\n\n time step failed .............')
                        exitstatus = 5
                        break
        #            pTip_k      = sol[self.EltChannel.size+np.arange(EltsTipNew.size)]
    
                    itrcount = itrcount +1 
                    print('\niteration ' + repr(itrcount))
    
                    if itrcount>=maxitr:
                        print('did not converge after '+repr(maxitr)+' iterations'+'\n time step failed .............')
                        exitstatus = 6
                        break
                    FillFrac_km1 = np.copy(FillFrac_k)
                else:
                    exitstatus = 1
                    print('converged, exiting loop...')
                    break
            
            if exitstatus != 1:
                itrFact *= 0.8
                tmStpItr+= 1
                if tmStpItr == 4:
                    raise SystemExit('time stepping not successful, exit status = '+repr(exitstatus))
                    #return exitstatus
                
    #        NewChannelinTip  = np.arange(EltsTipNew.shape[0])[~np.in1d(EltsTipNew, EltTip_k)]
    #        EltsChannelNew  = EltsTipNew[NewChannelinTip]
    #        lmbda           = self.mesh.hx*np.cos(alpha_k[NewChannelinTip])+self.mesh.hy*np.sin(alpha_k[NewChannelinTip])
    #        self.Tarrival[EltsChannelNew] = (2*self.time - (l_k[NewChannelinTip]-lmbda)/Vel_k[NewChannelinTip] - l_k[NewChannelinTip]/Vel_k[NewChannelinTip])/2
    #        self.Leakedoff += DLkOff     
            
        w_k[EltsTipNew]             = wTip
        self.w                      = w_k
        self.FillF                  = FillFrac_k[NewTipinTip]      
        (self.EltChannel, self.EltTip, self.EltCrack, self.EltRibbon, self.ZeroVertex) = (EltChannel_k, EltTip_k, EltCrack_k, EltRibbon_k, zrVertx_k)
        self.p[self.EltCrack]       = np.dot(C[np.ix_(self.EltCrack,self.EltCrack)],self.w[self.EltCrack])
        self.sgndDist               = sgndDist_k
        (self.alpha,self.l,self.v)  = (alpha_k[NewTipinTip],l_k[NewTipinTip],Vel_k[NewTipinTip])
        self.InCrack                = InCrack_k
        self.time += dt
        return exitstatus
        
  
    def SaveFracture(self,filename):
        with open(filename, 'wb') as output:
            pickle.dump(self, output, -1)
    

            <|MERGE_RESOLUTION|>--- conflicted
+++ resolved
@@ -587,30 +587,6 @@
                                         regime -- MK gives tip volume according to the M-K transition assymptote
                 maxitr (int)        maximum iterations to find front position (default 25).
                 
-<<<<<<< HEAD
-#            PrintDomain(np.arange(self.mesh.NumberOfElts),sgndDist_k,self.mesh)
-#            plt.pause(1)
-            if max(sgndDist_k)==1e10:
-                print('FMM not worked properly = '+repr(np.where(sgndDist_k==1e10))+'\ntime step failed .............')
-                self.exitstatus = 2
-                return
-
-            print('Calculating filling fraction of tip elements with new front location...')
-            (EltsTipNew, l_k, alpha_k, CellStatus)= TrackFront(sgndDist_k, self.EltChannel, self.mesh)  # gets the new tip elements & \ell_k & alpha_k (also containing the elements which are fully filled after the front is moved outward)
-            
-            #check if still in the grid            
-            tipNeighb = self.mesh.NeiElements[EltsTipNew,:]
-            for i in range(0,len(EltsTipNew)):
-                if (np.where(tipNeighb[i,:]==EltsTipNew[i])[0]).size>0:
-                    raise SystemExit('Reached end of the grid. exiting....')
-            
-            InCrack_k   = np.zeros((self.mesh.NumberOfElts,),dtype=np.uint8)
-            InCrack_k[self.EltChannel] = 1
-            InCrack_k[EltsTipNew] = 1
-
-            Vel_k =  -(sgndDist_k[EltsTipNew] - self.sgndDist[EltsTipNew])/dt
-
-=======
             return:
                 exitstatus (int):   possible values:
                                         0       -- not propagated
@@ -646,7 +622,6 @@
                     r=0.1
                 ac=(1-r)/r;
                 C[self.EltTip[e],self.EltTip[e]]=C[self.EltTip[e],self.EltTip[e]]*(1.+ac*np.pi/4.)
->>>>>>> 58ad9c7a
             
     
             guess = dt*sum(self.Q)/self.EltCrack.size*np.ones((self.EltCrack.size,), float) # average injected fluid over footprint
