--- conflicted
+++ resolved
@@ -71,7 +71,7 @@
         self.lastPlotTime = np.NINF
         self.TmStpCount = 0
         self.chkPntReattmpts = 0    # the number of re-attempts done from the checkpoint. Simulation is declared failed after 5 attempts.
-        self.TmStpReductions = 0    # the number of times the time step has been reattempted because the fracture it was advancing too fast
+        self.TmStpReductions = 0    # the number of times the time step has been reattempted because the fracture it was advancing too more than two cells in a row
         self.delta_w = None         # change in width between successive time steps. Used to limit time step.
         self.lstTmStp = None
         self.solveDetlaP_cp = self.sim_prop.solveDeltaP # copy of the flag indicating the solver to solve for pressure or delta p
@@ -331,11 +331,11 @@
                         if (2 * self.fracture.mesh.Lx / new_elems[0] > self.sim_prop.maxCellSize) or (2 *
                             self.fracture.mesh.Ly / new_elems[1] > self.fracture.mesh.hy / self.fracture.mesh.hx *
                             self.sim_prop.maxCellSize):
-                            print("Reduction of cells not possible as minimal cell size would be violated!")
+                            log.warning("Reduction of cells not possible as minimal cell size would be violated!")
                             self.sim_prop.meshReductionPossible = False
                         else:
 
-                            print("Reducing cell number...")
+                            log.info("Reducing cell number...")
                             # We calculate the new dimension of the meshed area
                             new_limits = [[self.fracture.mesh.domainLimits[2],
                                            self.fracture.mesh.domainLimits[3]],
@@ -372,14 +372,8 @@
 
 
                     # This is the classical remeshing where the sides of the elements are multiplied by a constant.
-<<<<<<< HEAD
                     if compress:
-                        print("Remeshing by compressing the domain...")
-=======
-                    if not np.asarray(np.asarray(self.sim_prop.meshExtension) * np.asarray(side_bools)).any() or\
-                            (len(np.asarray(side_bools)[np.asarray(side_bools) == True]) > 2):
                         log.info("Remeshing by compressing the domain...")
->>>>>>> b0fdebdb
 
                         # We calculate the new dimension of the meshed area
                         new_dimensions = 2 * self.sim_prop.remeshFactor * np.asarray([self.fracture.mesh.Lx,
