# -*- coding: utf-8 -*-
"""
This file is part of PyFrac.

Created by Haseeb Zia on 11.05.17.
Copyright (c) ECOLE POLYTECHNIQUE FEDERALE DE LAUSANNE, Switzerland, Geo-Energy Laboratory, 2016-2019.
All rights reserved. See the LICENSE.TXT file for more details.
"""

import copy
import matplotlib.pyplot as plt
import dill
import os
import numpy as np
import time
from time import gmtime, strftime

# local imports
from properties import LabelProperties, IterationProperties, PlotProperties
from properties import instrument_start, instrument_close
from elasticity import load_isotropic_elasticity_matrix, load_TI_elasticity_matrix
from mesh import CartesianMesh
from time_stepping import attempt_time_step
from visualization import plot_footprint_analytical, plot_analytical_solution, plot_injection_source
from symmetry import load_isotropic_elasticity_matrix_symmetric, symmetric_elasticity_matrix_from_full
from labels import TS_errorMessages, supported_projections


class Controller:
    """
    This class describes the controller which takes the given material, fluid, injection and loading properties and
    advances a given fracture according to the provided simulation properties.
    """

    errorMessages = TS_errorMessages

    def __init__(self, Fracture, Solid_prop, Fluid_prop, Injection_prop, Sim_prop, Load_prop=None, C=None):
        """ The constructor of the Controller class.

        Args:
           Fracture (Fracture):                     -- the fracture to be propagated.
           Solid_prop (MaterialProperties):         -- the MaterialProperties object giving the material properties.
           Fluid_prop (FluidProperties):            -- the FluidProperties object giving the fluid properties.
           Injection_prop (InjectionProperties):    -- the InjectionProperties object giving the injection.
                                                       properties.
           Sim_prop (SimulationProperties):         -- the SimulationProperties object giving the numerical
                                                       parameters to be used in the simulation.
           Load_prop (LoadingProperties):           -- the LoadingProperties object specifying how the material is
                                                       mechanically loaded.
           C (ndarray):                             -- the elasticity matrix.

        """
        self.fracture = Fracture
        self.solid_prop = Solid_prop
        self.fluid_prop = Fluid_prop
        self.injection_prop = Injection_prop
        self.sim_prop = Sim_prop
        self.load_prop = Load_prop
        self.C = C
        self.fr_queue = [None, None, None, None, None]  # queue of fractures from the last five time steps
        self.stepsFromChckPnt = 0
        self.tmStpPrefactor_copy = copy.copy(Sim_prop.tmStpPrefactor)
        self.stagnant_TS = None
        self.perfData = []
        self.lastSavedFile = 0
        self.lastSavedTime = np.NINF
        self.lastPlotTime = np.NINF
        self.TmStpCount = 0
        self.chkPntReattmpts = 0
        self.delta_w = None
        self.lstTmStp = None
        self.solveDetlaP_cp = self.sim_prop.solveDeltaP
        self.PstvInjJmp = None
        self.fullyClosed = False
        self.setFigPos = True
        self.lastSuccessfulTS = Fracture.time
        self.maxTmStp = 0


        # make a list of Nones with the size of the number of variables to plot during simulation
        self.Figures = [None for i in range(len(self.sim_prop.plotVar))]

        # Find the times where any parameter changes. These times will be added to the time series where the solution is
        # required to ensure the time is hit during time stepping and the change is applied at the exact time.
        param_change_at = np.array([], dtype=np.float64)
        if Injection_prop.injectionRate.shape[1] > 1:
           param_change_at = np.hstack((param_change_at, Injection_prop.injectionRate[0]))
        if isinstance(Sim_prop.fixedTmStp, np.ndarray):
           param_change_at = np.hstack((param_change_at, Sim_prop.fixedTmStp[0]))
        if isinstance(Sim_prop.tmStpPrefactor, np.ndarray):
           param_change_at = np.hstack((param_change_at, Sim_prop.tmStpPrefactor[0]))


        if len(param_change_at) > 0:
            if self.sim_prop.get_solTimeSeries() is not None:
                # add the times where any parameter changes to the required solution time series
                sol_time_srs = np.hstack((self.sim_prop.get_solTimeSeries(), param_change_at))
            else:
                sol_time_srs = param_change_at
            sol_time_srs = np.unique(sol_time_srs)
            if sol_time_srs[0] == 0:
                sol_time_srs = np.delete(sol_time_srs, 0)
        else:
           sol_time_srs = self.sim_prop.get_solTimeSeries()
        self.timeToHit = sol_time_srs

        if self.sim_prop.finalTime is None:
           if self.sim_prop.get_solTimeSeries() is None:
                raise ValueError("The final time to stop the simulation is not provided!")
           else:
               self.sim_prop.finalTime = np.max(self.sim_prop.get_solTimeSeries())
        else:
            if self.timeToHit is not None:
                greater_finalTime = np.where(self.timeToHit > self.sim_prop.finalTime)[0]
                self.timeToHit = np.delete(self.timeToHit, greater_finalTime)

        # Setting to volume control solver if viscosity is zero
        if self.fluid_prop.viscosity < 1e-15:
           print("Fluid viscosity is zero. Setting solver to volume control...")
           self.sim_prop.set_volumeControl(True)

        # Setting whether sparse matrix is used to make fluid conductivity matrix
        if Sim_prop.solveSparse is None:
           if Fracture.mesh.NumberOfElts < 2500:
               Sim_prop.solveSparse = False
           else:
               Sim_prop.solveSparse = True

        # basic performance data
        self.remeshings = 0
        self.successfulTimeSteps = 0
        self.failedTimeSteps = 0

        # setting front advancing scheme to implicit if velocity is not available for the first time step.
        self.frontAdvancing = copy.copy(Sim_prop.frontAdvancing)
<<<<<<< HEAD
        Sim_prop.frontAdvancing = 'implicit'
=======
        if Sim_prop.frontAdvancing in ['explicit', 'predictor-corrector']:
            if np.max(Fracture.v) <= 0 or np.isnan(Fracture.v).any():
                Sim_prop.frontAdvancing = 'implicit'
            else:
                Sim_prop.frAdvCurrent = copy.copy(Sim_prop.frontAdvancing)
>>>>>>> 00e884f7

        if self.sim_prop.saveToDisk:
            self.logAddress = copy.copy(Sim_prop.get_outputFolder())
        else:
            self.logAddress = './'



#-----------------------------------------------------------------------------------------------------------------------

    def run(self):
        """
        This function runs the simulation according to the parameters given in the properties classes. See especially
        the documentation of the :py:class:`properties.SimulationProperties` class to get details of the parameters
        controlling the simulation run.
        """

        # output initial fracture
        if self.sim_prop.saveToDisk:
            # save properties
            if not os.path.exists(self.sim_prop.get_outputFolder()):
                os.makedirs(self.sim_prop.get_outputFolder())

            prop = (self.solid_prop, self.fluid_prop, self.injection_prop, self.sim_prop)
            with open(self.sim_prop.get_outputFolder() + "properties", 'wb') as output:
                dill.dump(prop, output, -1)

        if self.sim_prop.plotFigure or self.sim_prop.saveToDisk:
            # save or plot fracture
            self.output(self.fracture)
            self.lastSavedTime = self.fracture.time

        if self.sim_prop.saveToDisk:
            if os.path.exists(self.logAddress + "log.txt"):
                os.remove(self.logAddress + "log.txt")
            with open(self.logAddress + 'log.txt', 'w+') as file:
                file.writelines('log file, simulation run at: ' + strftime("%Y-%m-%d %H:%M:%S", gmtime()) + '\n\n')

        # load elasticity matrix
        if self.C is None:
            print("Making elasticity matrix...")
            if self.sim_prop.symmetric:
                if not self.sim_prop.get_volumeControl():
                    raise ValueError("Symmetric fracture is only supported for inviscid fluid yet!")

            if not self.solid_prop.TI_elasticity:
                if self.sim_prop.symmetric:
                    self.C = load_isotropic_elasticity_matrix_symmetric(self.fracture.mesh,
                                                                        self.solid_prop.Eprime)
                else:
                    self.C = load_isotropic_elasticity_matrix(self.fracture.mesh,
                                                              self.solid_prop.Eprime)
            else:
                C = load_TI_elasticity_matrix(self.fracture.mesh,
                                                   self.solid_prop,
                                                   self.sim_prop)
                # compressing the elasticity matrix for symmetric fracture
                if self.sim_prop.symmetric:
                    self.C = symmetric_elasticity_matrix_from_full(C, self.fracture.mesh)
                else:
                    self.C = C

            print('Done!')

        # # perform first time step with implicit front advancing due to non-availability of velocity
        # if not self.sim_prop.symmetric:
        #     if self.sim_prop.frontAdvancing == "predictor-corrector":
        #         self.sim_prop.frontAdvancing = "implicit"

        print("Starting time = " + repr(self.fracture.time))
        # starting time stepping loop
        while self.fracture.time < 0.999 * self.sim_prop.finalTime and self.TmStpCount < self.sim_prop.maxTimeSteps:

            timeStep = self.get_time_step()

            if self.sim_prop.collectPerfData:
                tmStp_perf = IterationProperties(itr_type="time step")
            else:
                tmStp_perf = None

            # advancing time step
            status, Fr_n_pls1 = self.advance_time_step(self.fracture,
                                                         self.C,
                                                         timeStep,
                                                         tmStp_perf)

            if self.sim_prop.collectPerfData:
                tmStp_perf.CpuTime_end = time.time()
                tmStp_perf.status = status == 1
                tmStp_perf.failure_cause = self.errorMessages[status]
                tmStp_perf.time = self.fracture.time
                tmStp_perf.NumbOfElts = len(self.fracture.EltCrack)
                self.perfData.append(tmStp_perf)

            if status == 1:
            # Successful time step
                print("Time step successful!")
                self.delta_w = Fr_n_pls1.w - self.fracture.w
                self.lstTmStp = Fr_n_pls1.time - self.fracture.time
                # output
                if self.sim_prop.plotFigure or self.sim_prop.saveToDisk:
                    if Fr_n_pls1.time > self.lastSavedTime:
                        self.output(Fr_n_pls1)

                # add the advanced fracture to the last five fractures list
                self.fracture = copy.deepcopy(Fr_n_pls1)
                self.fr_queue[self.successfulTimeSteps % 5] = copy.deepcopy(Fr_n_pls1)

                if self.fracture.time > self.lastSuccessfulTS:
                    self.lastSuccessfulTS = self.fracture.time
                if self.maxTmStp < self.lstTmStp:
                    self.maxTmStp = self.lstTmStp
                # put check point reattempts to zero if the simulation has advanced past the time where it failed
                if Fr_n_pls1.time > self.lastSuccessfulTS + 2 * self.maxTmStp:
                    self.chkPntReattmpts = 0
                    # set the prefactor to the original value after four time steps (after the 5 time steps back jump)
                    self.sim_prop.tmStpPrefactor = self.tmStpPrefactor_copy
                self.successfulTimeSteps += 1

                # resetting the parameters for closure
                if self.fullyClosed:
                    # set to solve for pressure if the fracture was fully closed in last time step and is open now
                    self.sim_prop.solveDeltaP = False
                else:
                    self.sim_prop.solveDeltaP = self.solveDetlaP_cp
                self.PstvInjJmp = None
                self.fullyClosed = False

                # set front advancing back as set in simulation properties originally if velocity becomes available.
                if np.max(Fr_n_pls1.v) > 0 or not np.isnan(Fr_n_pls1.v).any():
                    self.sim_prop.frontAdvancing = copy.copy(self.frontAdvancing)
                else:
                    self.sim_prop.frontAdvancing = 'implicit'

                if self.TmStpCount == self.sim_prop.maxTimeSteps:
                    print("Max time steps reached!")

            elif status == 12:
                # re-meshing required
                if self.sim_prop.enableRemeshing:
                    self.C *= 1 / self.sim_prop.remeshFactor
                    print("Remeshing...")
                    coarse_mesh = CartesianMesh(self.sim_prop.remeshFactor * self.fracture.mesh.Lx,
                                                self.sim_prop.remeshFactor * self.fracture.mesh.Ly,
                                                self.fracture.mesh.nx,
                                                self.fracture.mesh.ny,
                                                symmetric=self.sim_prop.symmetric)
                    self.solid_prop.remesh(coarse_mesh)
                    self.injection_prop.remesh(coarse_mesh, self.fracture.mesh)
                    self.fracture = self.fracture.remesh(self.sim_prop.remeshFactor,
                                    self.C,
                                    coarse_mesh,
                                    self.solid_prop,
                                    self.fluid_prop,
                                    self.injection_prop,
                                    self.sim_prop)
                    # update the saved properties
                    if self.sim_prop.saveToDisk:
                        prop = (self.solid_prop, self.fluid_prop, self.injection_prop, self.sim_prop)
                        with open(self.sim_prop.get_outputFolder() + "properties", 'wb') as output:
                            dill.dump(prop, output, -1)
                    self.remeshings += 1
                    print("Done!")

                    self.write_to_log("\nRemeshed at " + repr(self.fracture.time))

                else:
                    print("Reached end of the domain. Exiting...")
                    break

            elif status == 14:
                # fracture fully closed
                self.output(Fr_n_pls1)
                if self.PstvInjJmp is None:
                    inp = input("Fracture is fully closed.\n\nDo you want to jump to"
                            " the time of next positive injection? [y/n]")
                    while inp not in ['y', 'Y', 'n', 'N']:
                        inp = input("Press y or n")

                    if inp is 'y' or inp is 'Y':
                        self.PstvInjJmp = True
                    else:
                        self.PstvInjJmp = False

                if self.PstvInjJmp:
                    self.sim_prop.solveDeltaP = False
                    # index of current time in the time series (first row) of the injection rate array
                    time_larger = np.where(Fr_n_pls1.time <= self.injection_prop.injectionRate[0, :])[0]
                    pos_inj = np.where(self.injection_prop.injectionRate[1, :] > 0)[0]
                    after_time = np.intersect1d(time_larger, pos_inj)
                    if len(after_time) == 0:
                        print("Positive injection not found!")
                        break
                    jump_to = min(self.injection_prop.injectionRate[0, np.intersect1d(time_larger, pos_inj)])
                    Fr_n_pls1.time = jump_to
                elif inp is 'n' or inp is 'N':
                    self.sim_prop.solveDeltaP = True
                self.fullyClosed = True
                self.fracture = copy.deepcopy(Fr_n_pls1)

            else:
                # time step failed
                self.write_to_log("\n" + self.errorMessages[status])
                self.write_to_log("\nTime step failed at = " + repr(self.fracture.time))
                # check if the queue with last 5 time steps is not empty, or max check points jumps done
                if self.fr_queue[self.successfulTimeSteps % 5] is None or \
                   self.chkPntReattmpts == 4:
                    if self.sim_prop.collectPerfData:
                        if self.sim_prop.saveToDisk:
                            file_address = self.sim_prop.get_outputFolder() + "perf_data.dat"
                        else:
                            file_address = "./perf_data.dat"
                        with open(file_address, 'wb') as perf_output:
                            dill.dump(self.perfData, perf_output, -1)

                    self.write_to_log("\n\n---Simulation failed---")

                    raise SystemExit("Simulation failed.")
                else:
                    # decrease time step pre-factor before taking the next fracture in the queue having last
                    # five time steps
                    if isinstance(self.sim_prop.tmStpPrefactor, np.ndarray):
                        indxCurTime = max(np.where(self.fracture.time >= self.sim_prop.tmStpPrefactor[0, :])[0])
                        self.sim_prop.tmStpPrefactor[1, indxCurTime] *= 0.8
                        current_PreFctr = self.sim_prop.tmStpPrefactor[1, indxCurTime]
                    else:
                        self.sim_prop.tmStpPrefactor *= 0.8
                        current_PreFctr = self.sim_prop.tmStpPrefactor

                    self.chkPntReattmpts += 1
                    self.fracture = copy.deepcopy(self.fr_queue[(self.successfulTimeSteps + self.chkPntReattmpts) % 5])
                    print("Time step have failed despite of reattempts with slightly smaller/bigger time steps...\n"
                          "Going " + repr(5 - self.chkPntReattmpts) + " time steps back and re-attempting with the"
                            " time step pre-factor of " + repr(current_PreFctr))
                    self.write_to_log("\nTime step have failed. Going " + repr(6 - self.chkPntReattmpts) + " time steps"
                                                                                                      " back...\n")
                    self.failedTimeSteps += 1

            self.TmStpCount += 1

        self.write_to_log("\n\n-----Simulation finished------")
        self.write_to_log("\n\nnumber of time steps = " + repr(self.successfulTimeSteps))
        self.write_to_log("\nfailed time steps = " + repr(self.failedTimeSteps))
        self.write_to_log("\nnumber of remeshings = " + repr(self.remeshings))

        plt.show(block=False)
        plt.close('all')

        if self.sim_prop.collectPerfData:
            file_address = self.sim_prop.get_outputFolder() + "perf_data.dat"
            os.makedirs(os.path.dirname(file_address), exist_ok=True)
            with open(file_address, 'wb') as output:
                dill.dump(self.perfData, output, -1)

        print("\nFinal time = " + repr(self.fracture.time))
        print("\n\n-----Simulation finished------")
        print("See log file for details\n\n")


#-----------------------------------------------------------------------------------------------------------------------

    def advance_time_step(self, Frac, C, timeStep, perfNode=None):
        """
        This function advances the fracture by the given time step. In case of failure, reattempts are made with smaller
        time steps.

        Arguments:
            Frac (Fracture object):         -- fracture object from the last time step
            C (ndarray-float):              -- the elasticity matrix
            timeStep (float):               -- time step to be attempted
            perfNode (IterationProperties)  -- An IterationProperties instance to store performance data

        Return:
            - exitstatus (int)        -- see documentation for possible values.
            - Fr (Fracture)           -- fracture after advancing time step.
        """

        # loop for reattempting time stepping in case of failure.
        for i in range(0, self.sim_prop.maxReattempts):
            # smaller time step to reattempt time stepping; equal to the given time step on first iteration
            tmStp_to_attempt = timeStep * self.sim_prop.reAttemptFactor ** i

            # try larger prefactor
            if i > self.sim_prop.maxReattempts/2-1:
                tmStp_to_attempt = timeStep * (1/self.sim_prop.reAttemptFactor)**(i+1 - self.sim_prop.maxReattempts/2)

            # check for final time
            if Frac.time + tmStp_to_attempt > 1.01 * self.sim_prop.finalTime:
                print(repr(Frac.time + tmStp_to_attempt))
                return status, Fr

            print('\nEvaluating solution at time = ' + repr(Frac.time+tmStp_to_attempt) + " ...")
            if self.sim_prop.verbosity > 1:
                print("Attempting time step of " + repr(tmStp_to_attempt) + " sec...")

            perfNode_TmStpAtmpt = instrument_start('time step attempt', perfNode)

            self.attmptedTimeStep = tmStp_to_attempt
            status, Fr = attempt_time_step(Frac,
                                            C,
                                            self.solid_prop,
                                            self.fluid_prop,
                                            self.sim_prop,
                                            self.injection_prop,
                                            tmStp_to_attempt,
                                            perfNode_TmStpAtmpt)

            if perfNode_TmStpAtmpt is not None:
                instrument_close(perfNode, perfNode_TmStpAtmpt,
                                 None, len(Frac.EltCrack), status == 1,
                                 self.errorMessages[status], Frac.time)
                perfNode.attempts_data.append(perfNode_TmStpAtmpt)

            if status in [1, 12, 14]:
                break
            else:
                if self.sim_prop.verbosity > 1:
                    print(self.errorMessages[status])
                print("Time step failed...")


        return status, Fr

#-----------------------------------------------------------------------------------------------------------------------

    def output(self, Fr_advanced):
        """
        This function plot the fracture footprint and/or save file to disk according to the parameters set in the
        simulation properties. See documentation of SimulationProperties class to get the details of parameters which
        determines when and how the output is made.

        Arguments:
            Fr_advanced (Fracture object):       -- fracture after time step is advanced.

        """

        in_req_TSrs = False
        # current time in the time series given at which the solution is to be evaluated
        if self.sim_prop.get_solTimeSeries() is not None:
            if Fr_advanced.time in self.sim_prop.get_solTimeSeries():
                in_req_TSrs = True

        # if the time is final time
        if Fr_advanced.time >= self.sim_prop.finalTime:
            in_req_TSrs = True

        if self.sim_prop.saveToDisk:

            save_TP_exceeded = False
            save_TS_exceeded = False

            # check if save time period is exceeded since last save
            if self.sim_prop.saveTimePeriod is not None:
                if Fr_advanced.time >= self.lastSavedTime + self.sim_prop.saveTimePeriod:
                    save_TP_exceeded = True

            # check if the number of time steps since last save exceeded
            if self.sim_prop.saveTSJump is not None:
                if self.successfulTimeSteps % self.sim_prop.saveTSJump == 0:
                    save_TS_exceeded = True

            if save_TP_exceeded or in_req_TSrs or save_TS_exceeded:

                # save fracture to disk
                print("Saving solution at " + repr(Fr_advanced.time) + "...")
                Fr_advanced.SaveFracture(self.sim_prop.get_outputFolder() +
                                         self.sim_prop.get_simulation_name() +
                                         '_file_' + repr(self.lastSavedFile))
                self.lastSavedFile += 1
                print("Done! ")

                self.lastSavedTime = Fr_advanced.time

        # plot fracture variables
        if self.sim_prop.plotFigure:

            plot_TP_exceeded = False
            plot_TS_exceeded = False

            # check if plot time period is exceeded since last plot
            if self.sim_prop.plotTimePeriod is not None:
                if Fr_advanced.time >= self.lastPlotTime + self.sim_prop.plotTimePeriod:
                    plot_TP_exceeded = True

            # check if the number of time steps since last plot exceeded
            if self.sim_prop.plotTSJump is not None:
                if self.successfulTimeSteps % self.sim_prop.plotTSJump == 0:
                    plot_TS_exceeded = True

            if plot_TP_exceeded or in_req_TSrs or plot_TS_exceeded:

                for index, plt_var in enumerate(self.sim_prop.plotVar):
                    print("Plotting solution at " + repr(Fr_advanced.time) + "...")
                    plot_prop = PlotProperties()

                    if self.Figures[index]:
                        axes = self.Figures[index].get_axes()   # save axes from last figure
                        plt.figure(self.Figures[index].number)
                        plt.clf()                              # clear figure
                        self.Figures[index].add_axes(axes[0])   # add axis to the figure

                    if plt_var is 'footprint':
                        # footprint is plotted if variable to plot is not given
                        plot_prop.lineColor = 'b'
                        if self.sim_prop.plotAnalytical:
                            self.Figures[index] = plot_footprint_analytical(self.sim_prop.analyticalSol,
                                                                       self.solid_prop,
                                                                       self.injection_prop,
                                                                       self.fluid_prop,
                                                                       [Fr_advanced.time],
                                                                       fig=self.Figures[index],
                                                                       h=self.sim_prop.height,
                                                                       samp_cell=None,
                                                                       plot_prop=plot_prop,
                                                                       gamma=self.sim_prop.aspectRatio,
                                                                       inj_point=self.injection_prop.sourceCoordinates)

                        self.Figures[index] = Fr_advanced.plot_fracture(variable='mesh',
                                                                       mat_properties=self.solid_prop,
                                                                       projection='2D',
                                                                       backGround_param=self.sim_prop.bckColor,
                                                                       fig=self.Figures[index],
                                                                       plot_prop=plot_prop)

                        plot_prop.lineColor = 'k'
                        self.Figures[index] = Fr_advanced.plot_fracture(variable='footprint',
                                                                       projection='2D',
                                                                       fig=self.Figures[index],
                                                                       plot_prop=plot_prop)

                    else:
                        if self.sim_prop.plotAnalytical:
                            proj = supported_projections[plt_var][0]
                            self.Figures[index] = plot_analytical_solution(regime=self.sim_prop.analyticalSol,
                                                                      variable=plt_var,
                                                                      mat_prop=self.solid_prop,
                                                                      inj_prop=self.injection_prop,
                                                                      fluid_prop=self.fluid_prop,
                                                                      projection=proj,
                                                                      time_srs=[Fr_advanced.time],
                                                                      h=self.sim_prop.height,
                                                                      gamma=self.sim_prop.aspectRatio)

                        fig_labels = LabelProperties(plt_var, 'whole mesh', '2D')
                        fig_labels.figLabel = ''
                        self.Figures[index] = Fr_advanced.plot_fracture(variable='footprint',
                                                                       projection='2D',
                                                                       fig=self.Figures[index],
                                                                       labels=fig_labels)

                        self.Figures[index] = Fr_advanced.plot_fracture(variable=plt_var,
                                                                       projection='2D_clrmap',
                                                                       mat_properties=self.solid_prop,
                                                                       fig=self.Figures[index])
                    # plotting source elements
                    plot_injection_source(self.injection_prop,
                                          self.fracture.mesh,
                                          fig=self.Figures[index])

                    # plotting closed cells
                    if len(Fr_advanced.closed) > 0:
                        plot_prop.lineColor = 'orangered'
                        self.Figures[index] = Fr_advanced.mesh.identify_elements(Fr_advanced.closed,
                                                                                fig=self.Figures[index],
                                                                                plot_prop=plot_prop,
                                                                                plot_mesh=False,
                                                                                print_number=False)
                # set figure position
                if self.setFigPos:
                    for i in range(len(self.sim_prop.plotVar)):
                        plt.figure(i + 1)
                        mngr = plt.get_current_fig_manager()
                        x_offset = 650 * i
                        y_ofset = 50
                        if i >= 3:
                            x_offset = (i - 3) * 650
                            y_ofset = 500
                        try:
                            mngr.window.setGeometry(x_offset, y_ofset, 640, 545)
                        except AttributeError:
                            pass
                    self.setFigPos = False

                # plot the figure
                plt.ion()
                plt.pause(0.01)
                print("Done! ")
                if self.sim_prop.blockFigure:
                    input("Press any key to continue.")

                self.lastPlotTime = Fr_advanced.time


    #-------------------------------------------------------------------------------------------------------------------

    def get_time_step(self):
        """
        This function calculates the appropriate time step. It takes minimum of the time steps evaluated according to
        the following:

            - time step evaluated with the current front velocity to limit the increase in length compared to a cell \
                length
            - time step evaluated with the current front velocity to limit the increase in length compared to the \
                current fracture length
            - time step evaluated with the injection rate in the coming time step
            - time step evaluated to limit the change in total volume of the fracture
        In addition, the limit on the time step and the times at which the solution is required are also taken in
        account to get the appropriate time step.

        Returns:
            - time_step (float)   -- the appropriate time step.

        """

        time_step_given = False
        if self.sim_prop.fixedTmStp is not None:
            # fixed time step
            if isinstance(self.sim_prop.fixedTmStp, float) or isinstance(self.sim_prop.fixedTmStp, int):
                time_step = self.sim_prop.fixedTmStp
                time_step_given = True
            elif isinstance(self.sim_prop.fixedTmStp, np.ndarray) and self.sim_prop.fixedTmStp.shape[0] == 2:
                # fixed time step list is given
                times_past = np.where(self.fracture.time >= self.sim_prop.fixedTmStp[0, :])[0]
                if len(times_past) > 0:
                    indxCurTime = max(times_past)
                    if self.sim_prop.fixedTmStp[1, indxCurTime] is not None:
                        # time step is not given as None.
                        time_step = self.sim_prop.fixedTmStp[1, indxCurTime]  # current injection rate
                        time_step_given = True
                    else:
                        time_step_given = False
                else:
                    # time step is given as None. In this case time step will be evaluated with current state
                    time_step_given = False
            else:
                raise ValueError("Fixed time step can be a float or an ndarray with two rows giving the time and"
                                 " corresponding time steps.")

        if not time_step_given:
            delta_x = min(self.fracture.mesh.hx, self.fracture.mesh.hy)
            non_zero_v = np.where(self.fracture.v > 0)[0]
            # time step is calculated with the current propagation velocity
            if len(non_zero_v) > 0:
                if len(self.injection_prop.sourceElem) < 4:
                    # if point source
                    tipVrtxCoord = self.fracture.mesh.VertexCoor[self.fracture.mesh.Connectivity[self.fracture.EltTip,
                                                                                             self.fracture.ZeroVertex]]
                    # the distance of tip from the injection point in each of the tip cell
                    dist_Inj_pnt = ((tipVrtxCoord[:, 0] - self.injection_prop.sourceCoordinates[0]) ** 2 +
                                    (tipVrtxCoord[:, 1] - self.injection_prop.sourceCoordinates[1]) ** 2) ** 0.5 \
                                   + self.fracture.l

                    # the time step evaluated by restricting the fracture to propagate not more than 20 percent of the
                    # current maximum length
                    TS_fracture_length = min(abs(0.2 * dist_Inj_pnt[non_zero_v] / self.fracture.v[non_zero_v]))
                else:
                    TS_fracture_length = np.inf

                # the time step evaluated by restricting the fraction of the cell that would be traversed in the time
                # step. e.g., if the pre-factor is 0.5, the tip in the cell with the largest velocity will progress half
                # of the cell width in either x or y direction depending on which is smaller.
                TS_cell_length = delta_x / np.max(self.fracture.v)

            else:
                TS_cell_length = np.inf
                TS_fracture_length = np.inf

            # index of current time in the time series (first row) of the injection rate array
            indx_cur_time = max(np.where(self.fracture.time >= self.injection_prop.injectionRate[0, :])[0])
            current_rate = self.injection_prop.injectionRate[1, indx_cur_time]  # current injection rate
            if current_rate < 0:
                vel_injection = current_rate / (2 * (self.fracture.mesh.hx + self.fracture.mesh.hy) *
                                    self.fracture.w[self.fracture.mesh.CenterElts])
                TS_inj_cell = 10 * delta_x / abs(vel_injection[0])
            elif current_rate > 0:
                # for positive injection, use the increase in total fracture volume criteria
                TS_inj_cell = 0.1 * sum(self.fracture.w) * self.fracture.mesh.EltArea / current_rate
            else:
                TS_inj_cell = np.inf

            TS_delta_vol = np.inf
            if self.delta_w is not None:
                delta_vol = sum(self.delta_w) / sum(self.fracture.w)
                if delta_vol < 0:
                    TS_delta_vol = self.lstTmStp / abs(delta_vol) * 0.05
                else:
                    TS_delta_vol = self.lstTmStp / abs(delta_vol) * 0.12

            # getting pre-factor for current time
            current_prefactor = self.sim_prop.get_time_step_prefactor(self.fracture.time)
            time_step = current_prefactor * min(TS_cell_length,
                                              TS_fracture_length,
                                              TS_inj_cell,
                                              TS_delta_vol)

        # in case of fracture not propagating
        if time_step <= 0 or np.isinf(time_step):
            if self.stagnant_TS is not None:
                time_step = self.stagnant_TS
                self.stagnant_TS = time_step * 1.2
            else:
                TS_obtained = False
                print("The fracture front is stagnant and there is no injection. In these conditions, "
                        "there is no criterion to calculate time step size.")
                while not TS_obtained:
                    try:
                        inp = input("Enter the time step size(seconds) you would like to try:")
                        time_step = float(inp)
                        TS_obtained = True
                    except ValueError:
                        pass

        # to get the solution at the times given in time series, any change in parameters or final time
        next_in_TS = self.sim_prop.finalTime

        if self.timeToHit is not None:
            larger_in_TS = np.where(self.timeToHit > self.fracture.time)[0]
            if len(larger_in_TS) > 0:
                next_in_TS = np.min(self.timeToHit[larger_in_TS])

        if next_in_TS < self.fracture.time:
            raise SystemExit('The minimum time required in the given time series or the end time'
                             ' is less than initial time.')

        # check if time step would step over the next time in required time series
        if self.fracture.time + time_step > next_in_TS:
            time_step = next_in_TS - self.fracture.time

        # check if the current time is very close the next time to hit. If yes, set it to the next time to avoid
        # very small time step in the next time step advance.
        if next_in_TS - self.fracture.time < 1.05 * time_step:
            time_step = next_in_TS - self.fracture.time

        # checking if the time step is above the limit
        if self.sim_prop.timeStepLimit is not None and time_step > self.sim_prop.timeStepLimit:
            print("Evaluated/given time step is more than the time step limit! Limiting time step...")
            time_step = self.sim_prop.timeStepLimit

        return time_step

    def write_to_log(self, line):
        """ This function writes the given line to the log file."""
        with open(self.logAddress + 'log.txt', 'a+') as file:
            file.writelines(line)<|MERGE_RESOLUTION|>--- conflicted
+++ resolved
@@ -133,15 +133,14 @@
 
         # setting front advancing scheme to implicit if velocity is not available for the first time step.
         self.frontAdvancing = copy.copy(Sim_prop.frontAdvancing)
-<<<<<<< HEAD
+
         Sim_prop.frontAdvancing = 'implicit'
-=======
+
         if Sim_prop.frontAdvancing in ['explicit', 'predictor-corrector']:
             if np.max(Fracture.v) <= 0 or np.isnan(Fracture.v).any():
                 Sim_prop.frontAdvancing = 'implicit'
             else:
                 Sim_prop.frAdvCurrent = copy.copy(Sim_prop.frontAdvancing)
->>>>>>> 00e884f7
 
         if self.sim_prop.saveToDisk:
             self.logAddress = copy.copy(Sim_prop.get_outputFolder())
