# -*- coding: utf-8 -*-
"""
This file is part of PyFrac.

Created by Haseeb Zia on 03.04.17.
Copyright (c) ECOLE POLYTECHNIQUE FEDERALE DE LAUSANNE, Switzerland, Geo-Energy Laboratory, 2016-2019.
All rights reserved. See the LICENSE.TXT file for more details.
"""

import copy

# local imports
from volume_integral import leak_off_stagnant_tip, find_corresponding_ribbon_cell
from symmetry import get_symetric_elements, self_influence
from utility import find_regime
from tip_inversion import TipAsymInversion, StressIntensityFactor
from elastohydrodynamic_solver import *
from level_set import SolveFMM, reconstruct_front, reconstruct_front_LS_gradient, UpdateLists
from properties import IterationProperties, instrument_start, instrument_close
from anisotropy import *
from labels import TS_errorMessages
from explicit_RKL import solve_width_pressure_RKL2

def attempt_time_step(Frac, C, mat_properties, fluid_properties, sim_properties, inj_properties,
                      timeStep, perfNode=None):
    """
    This function attempts to propagate fracture with the given time step. The function injects fluid and propagates
    the fracture front according to the front advancing scheme given in the simulation properties.
    
    Args:
        Frac (Fracture):                        -- fracture object from the last time step.
        C (ndarray):                            -- the elasticity matrix.
        mat_properties (MaterialProperties):    -- material properties.
        fluid_properties (FluidProperties):     -- fluid properties.
        sim_properties (SimulationProperties):  -- simulation parameters.
        inj_properties (InjectionProperties):   -- injection properties.
        timeStep (float):                       -- time step.
        perfNode (IterationProperties):         -- a performance node to store performance data.
    
    Returns:
        - exitstatus (int)      -- see documentation for possible values.
        - Fr_k (Fracture)       -- fracture after advancing time step.
    """

    Qin = inj_properties.get_injection_rate(Frac.time, Frac.mesh)

    if sim_properties.frontAdvancing == 'explicit':

        perfNode_explFront = instrument_start('extended front', perfNode)
        exitstatus, Fr_k = time_step_explicit_front(Frac,
                                                      C,
                                                      timeStep,
                                                      Qin,
                                                      mat_properties,
                                                      fluid_properties,
                                                      sim_properties,
                                                      perfNode_explFront)

        if perfNode_explFront is not None:
            instrument_close(perfNode, perfNode_explFront, None,
                             len(Frac.EltCrack), exitstatus == 1,
                             TS_errorMessages[exitstatus], Frac.time)
            perfNode.extendedFront_data.append(perfNode_explFront)

        return exitstatus, Fr_k

    elif sim_properties.frontAdvancing == 'predictor-corrector':
        if sim_properties.verbosity > 1:
            print('Advancing front with velocity from last time-step...')

        perfNode_explFront = instrument_start('extended front', perfNode)
        exitstatus, Fr_k = time_step_explicit_front(Frac,
                                                    C,
                                                    timeStep,
                                                    Qin,
                                                    mat_properties,
                                                    fluid_properties,
                                                    sim_properties,
                                                    perfNode_explFront)


        if perfNode_explFront is not None:
            instrument_close(perfNode, perfNode_explFront, None,
                             len(Frac.EltCrack), exitstatus == 1,
                             TS_errorMessages[exitstatus], Frac.time)
            perfNode.extendedFront_data.append(perfNode_explFront)

    elif sim_properties.frontAdvancing == 'implicit':
        if sim_properties.verbosity > 1:
            print('Solving ElastoHydrodynamic equations with same footprint...')

        perfNode_sameFP = instrument_start('same front', perfNode)

        # width by injecting the fracture with the same foot print (balloon like inflation)
        exitstatus, Fr_k = injection_same_footprint(Frac,
                                                   C,
                                                   timeStep,
                                                   Qin,
                                                   mat_properties,
                                                   fluid_properties,
                                                   sim_properties,
                                                   perfNode_sameFP)
        if perfNode_sameFP is not None:
            instrument_close(perfNode, perfNode_sameFP, None,
                             len(Frac.EltCrack), exitstatus == 1,
                             TS_errorMessages[exitstatus], Frac.time)
            perfNode.sameFront_data.append(perfNode_sameFP)

    else:
        raise ValueError("Provided front advancing type not supported")

    if exitstatus != 1:
        # failed
        return exitstatus, Fr_k

    # Check for the propagation condition with the new width. If the all of the front is stagnant, return fracture as
    # final without front iteration.
    stagnant_crt = np.full((len(Fr_k.EltRibbon),), False, dtype=bool)
    # stagnant cells where propagation criteria is not met
    stagnant_crt[np.where(mat_properties.Kprime[Fr_k.EltRibbon] * (-Fr_k.sgndDist[Fr_k.EltRibbon]) ** 0.5 / (
            mat_properties.Eprime * Fr_k.w[Fr_k.EltRibbon]) > 1)[0]] = True
    # stagnant cells where fracture is closed
    stagnant_closed = np.full((len(Fr_k.EltRibbon),), False, dtype=bool)
    for i in range(len(Fr_k.EltRibbon)):
        stagnant_closed[i] = Fr_k.EltRibbon[i] in Fr_k.closed
    stagnant = np.bitwise_or(stagnant_closed, stagnant_crt)

    if np.all(stagnant):
        return 1, Fr_k

    if sim_properties.verbosity > 1:
        print('Starting Fracture Front loop...')

    norm = 10.
    k = 0

    # Fracture front loop to find the correct front location
    while norm > sim_properties.tolFractFront:
        k = k + 1
        if sim_properties.verbosity > 1:
            print('\nIteration ' + repr(k))
        fill_frac_last = np.copy(Fr_k.FillF)

        perfNode_extFront = instrument_start('extended front', perfNode)
        # find the new footprint and solve the elastohydrodynamic equations to to get the new fracture
        (exitstatus, Fr_k) = injection_extended_footprint(Fr_k.w,
                                                          Frac,
                                                          C,
                                                          timeStep,
                                                          Qin,
                                                          mat_properties,
                                                          fluid_properties,
                                                          sim_properties,
                                                          perfNode_extFront)

        if exitstatus == 1:
            # norm is evaluated by dividing the difference in the area of the tip cells between two successive
            # iterations with the number of tip cells.
            norm = abs((sum(Fr_k.FillF) - sum(fill_frac_last)) / len(Fr_k.FillF))
        else:
            norm = np.nan

        if perfNode_extFront is not None:
            instrument_close(perfNode, perfNode_extFront, norm,
                             len(Frac.EltCrack), exitstatus == 1,
                             TS_errorMessages[exitstatus], Frac.time)
            perfNode.extendedFront_data.append(perfNode_extFront)

        if exitstatus != 1:
            return exitstatus, Fr_k

        if sim_properties.verbosity > 1:
            print('Norm of subsequent filling fraction estimates = ' + repr(norm))

        if k == sim_properties.maxFrontItrs:
            exitstatus = 6
            return exitstatus, None

    if sim_properties.verbosity > 1:
        print("Fracture front converged after " + repr(k) + " iterations with norm = " + repr(norm))

    return exitstatus, Fr_k


# ----------------------------------------------------------------------------------------------------------------------

def injection_same_footprint(Fr_lstTmStp, C, timeStep, Qin, mat_properties, fluid_properties, sim_properties,
                             perfNode=None):
    """
    This function solves the ElastoHydrodynamic equations to get the fracture width. The fracture footprint is taken
    to be the same as in the fracture from the last time step.

    Args:
        Fr_lstTmStp (Fracture):                     -- fracture object from the last time step.
        C (ndarray):                                -- the elasticity matrix.
        timeStep (float):                           -- time step.
        Qin (ndarray):                              -- current injection rate.
        mat_properties (MaterialProperties):        -- material properties.
        fluid_properties (FluidProperties):         -- fluid properties.
        sim_properties (SimulationProperties):      -- simulation parameters.
        perfNode (IterationProperties):             -- a performance node to store performance data.
        
    Returns:
        - exitstatus (int)          -- exit status (see the function description below for the possibilities).
        - Fr_kplus1 (Fracture)      -- the fracture after injection with the same footprint.
    
    """

    LkOff = np.zeros((Fr_lstTmStp.mesh.NumberOfElts,), dtype=np.float64)
    if sum(mat_properties.Cprime[Fr_lstTmStp.EltCrack]) > 0.:
        # the tip cells are assumed to be stagnant in same footprint evaluation
        LkOff[Fr_lstTmStp.EltTip] = leak_off_stagnant_tip(Fr_lstTmStp.EltTip,
                                                            Fr_lstTmStp.l,
                                                            Fr_lstTmStp.alpha,
                                                            Fr_lstTmStp.TarrvlZrVrtx[Fr_lstTmStp.EltTip],
                                                            Fr_lstTmStp.time + timeStep,
                                                            mat_properties.Cprime,
                                                            timeStep,
                                                            Fr_lstTmStp.mesh)

        # Calculate leak-off term for the channel cell
        t_lst_min_t0 = Fr_lstTmStp.time - Fr_lstTmStp.Tarrival[Fr_lstTmStp.EltChannel]
        t_lst_min_t0[t_lst_min_t0 < 0.] = 0.
        t_min_t0 = t_lst_min_t0 + timeStep
        LkOff[Fr_lstTmStp.EltChannel] = 2 * mat_properties.Cprime[Fr_lstTmStp.EltChannel] * (t_min_t0 ** 0.5 -
                                        t_lst_min_t0 ** 0.5) * Fr_lstTmStp.mesh.EltArea

    LkOff[Fr_lstTmStp.pFluid <= mat_properties.porePressure] = 0.

    if np.isnan(LkOff[Fr_lstTmStp.EltCrack]).any():
        exitstatus = 13
        return exitstatus, None

    # solve for width. All of the fracture cells are solved (no tip values are is imposed)
    empty = np.array([], dtype=int)
    w_k, p_k, return_data = solve_width_pressure(Fr_lstTmStp,
                                         sim_properties,
                                         fluid_properties,
                                         mat_properties,
                                         empty,
                                         empty,
                                         C,
                                         Fr_lstTmStp.FillF[empty],
                                         Fr_lstTmStp.EltCrack,
                                         Fr_lstTmStp.InCrack,
                                         LkOff,
                                         empty,
                                         timeStep,
                                         Qin,
                                         perfNode,
                                         empty,
                                         empty)

    # check if the solution is valid
    if np.isnan(w_k).any() or np.isnan(p_k).any():
        exitstatus = 5
        return exitstatus, None

    Fr_kplus1 = copy.deepcopy(Fr_lstTmStp)
    Fr_kplus1.time += timeStep
    Fr_kplus1.w = w_k
    Fr_kplus1.pFluid = p_k
    Fr_kplus1.pNet = np.zeros((Fr_kplus1.mesh.NumberOfElts,))
    Fr_kplus1.pNet[Fr_lstTmStp.EltCrack] = p_k[Fr_lstTmStp.EltCrack] - mat_properties.SigmaO[Fr_lstTmStp.EltCrack]
    # Fr_kplus1.closed = return_data[1]
    Fr_kplus1.v = np.zeros((len(Fr_kplus1.EltTip), ), dtype=np.float64)
    Fr_kplus1.timeStep_last = timeStep
    Fr_kplus1.FractureVolume = np.sum(Fr_kplus1.w) * Fr_kplus1.mesh.EltArea
    Fr_kplus1.LkOff = LkOff
    Fr_kplus1.LkOffTotal += LkOff
    Fr_kplus1.injectedVol += sum(Qin) * timeStep
    Fr_kplus1.efficiency = (Fr_kplus1.injectedVol - sum(Fr_kplus1.LkOffTotal[Fr_kplus1.EltCrack])) \
                           / Fr_kplus1.injectedVol
    # fluidVel = return_data[0]
    if fluid_properties.turbulence:
        if sim_properties.saveReynNumb or sim_properties.saveFluidFlux:
            ReNumb, check = turbulence_check_tip(fluidVel, Fr_kplus1, fluid_properties, return_ReyNumb=True)
            if sim_properties.saveReynNumb:
                Fr_kplus1.ReynoldsNumber = ReNumb
            if sim_properties.saveFluidFlux:
                Fr_kplus1.fluidFlux = ReNumb * 3 / 4 / fluid_properties.density * fluid_properties.viscosity
        if sim_properties.saveFluidVel:
            Fr_kplus1.fluidVelocity = fluidVel
    else:
        if sim_properties.saveFluidFlux or sim_properties.saveFluidVel or sim_properties.saveReynNumb:
            ###todo: re-evaluating these parameters is highly inefficient. They have to be stored if neccessary when
            # the solution is evaluated.
            fluid_flux, fluid_vel, Rey_num = calculate_fluid_flow_characteristics_laminar(Fr_kplus1.w,
                                                                                          C,
                                                                                          mat_properties.SigmaO,
                                                                                          Fr_kplus1.mesh,
                                                                                          Fr_kplus1.EltCrack,
                                                                                          Fr_kplus1.InCrack,
                                                                                          fluid_properties.muPrime,
                                                                                          fluid_properties.density)

            if sim_properties.saveFluidFlux:
                fflux = np.zeros((4, Fr_kplus1.mesh.NumberOfElts), dtype=np.float32)
                fflux[:, Fr_kplus1.EltCrack] = fluid_flux
                Fr_kplus1.fluidFlux = fflux
            if sim_properties.saveFluidVel:
                fvel = np.zeros((4, Fr_kplus1.mesh.NumberOfElts), dtype=np.float32)
                fvel[:, Fr_kplus1.EltCrack] = fluid_vel
                Fr_kplus1.fluidVelocity = fvel
            if sim_properties.saveReynNumb:
                Rnum = np.zeros((4, Fr_kplus1.mesh.NumberOfElts), dtype=np.float32)
                Rnum[:, Fr_kplus1.EltCrack] = Rey_num
                Fr_kplus1.ReynoldsNumber = Rnum

    # Fr_lstTmStp.closed = return_data[1]
    # check if the solution is valid

    # if return_data[2]:
    #     return 14, Fr_kplus1

    exitstatus = 1
    return exitstatus, Fr_kplus1

#-----------------------------------------------------------------------------------------------------------------------


def injection_extended_footprint(w_k, Fr_lstTmStp, C, timeStep, Qin, mat_properties, fluid_properties,
                                 sim_properties, perfNode=None):
    """
    This function takes the fracture width from the last iteration of the fracture front loop, calculates the level set
    (fracture front position) by inverting the tip asymptote and then solves the ElastoHydrodynamic equations to obtain
    the new fracture width.

    Args:
        w_k (ndarray):                          -- the width from last iteration of fracture front.
        Fr_lstTmStp (Fracture):                 -- fracture object from the last time step.
        C (ndarray):                            -- the elasticity matrix.
        timeStep (float):                       -- time step.
        Qin (ndarray):                          -- current injection rate.
        mat_properties (MaterialProperties):    -- material properties.
        fluid_properties (FluidProperties ):    -- fluid properties.
        sim_properties (SimulationProperties):  -- simulation parameters.
        perfNode (IterationProperties):         -- the IterationProperties object passed to be populated with data.

    Returns:
        - exitstatus (int)  possible values are

        | 0       -- not propagated
        | 1       -- iteration successful
        | 2       -- evaluated level set is not valid
        | 3       -- front is not tracked correctly
        | 4       -- evaluated tip volume is not valid
        | 5       -- solution of elastohydrodynamic solver is not valid
        | 6       -- did not converge after max iterations
        | 7       -- tip inversion not successful
        | 8       -- ribbon element not found in the enclosure of a tip cell
        | 9       -- filling fraction not correct
        | 10      -- toughness iteration did not converge
        | 11      -- projection could not be found
        | 12      -- reached end of grid
        | 13      -- leak off can't be evaluated
        | 14      -- fracture fully closed

        - Fracture:            fracture after advancing time step.

    """

    itr = 0
    sgndDist_k = np.copy(Fr_lstTmStp.sgndDist)

    # toughness iteration loop
    while itr < sim_properties.maxProjItrs:

        if sim_properties.paramFromTip or mat_properties.anisotropic_K1c or mat_properties.TI_elasticity:
            if sim_properties.projMethod is 'ILSA_orig':
                projection_method = projection_from_ribbon
            elif sim_properties.projMethod is 'LS_grad':
                projection_method = projection_from_ribbon_LS_gradient
            if itr == 0:
                # first iteration
                alpha_ribbon_k = projection_method(Fr_lstTmStp.EltRibbon,
                                                            Fr_lstTmStp.EltChannel,
                                                            Fr_lstTmStp.mesh,
                                                            sgndDist_k)
                alpha_ribbon_km1 = np.zeros(Fr_lstTmStp.EltRibbon.size, )
            else:
                alpha_ribbon_k = 0.3 * alpha_ribbon_k + 0.7 * projection_method(Fr_lstTmStp.EltRibbon,
                                                            Fr_lstTmStp.EltChannel,
                                                            Fr_lstTmStp.mesh,
                                                            sgndDist_k)
            if np.isnan(alpha_ribbon_k).any():
                exitstatus = 11
                return exitstatus, None


        if sim_properties.paramFromTip or mat_properties.anisotropic_K1c:

            Kprime_k = get_toughness_from_cellCenter(alpha_ribbon_k,
                                                            sgndDist_k,
                                                            Fr_lstTmStp.EltRibbon,
                                                            mat_properties,
                                                            Fr_lstTmStp.mesh) * (32 / np.pi) ** 0.5

            if np.isnan(Kprime_k).any():
                exitstatus = 11
                return exitstatus, None
        else:
            Kprime_k = None

        if mat_properties.TI_elasticity:
            Eprime_k = TI_plain_strain_modulus(alpha_ribbon_k,
                                               mat_properties.Cij)
            if np.isnan(Eprime_k).any():
                exitstatus = 11
                return exitstatus, None
        else:
            Eprime_k = None



        # Initialization of the signed distance in the ribbon element - by inverting the tip asymptotics
        sgndDist_k = 1e50 * np.ones((Fr_lstTmStp.mesh.NumberOfElts,), float)  # Initializing the cells with extremely
                                                                        # large float value. (algorithm requires inf)

        perfNode_tipInv = instrument_start('tip inversion', perfNode)

        sgndDist_k[Fr_lstTmStp.EltRibbon] = - TipAsymInversion(w_k,
                                                               Fr_lstTmStp,
                                                               mat_properties,
                                                               sim_properties,
                                                               timeStep,
                                                               Kprime_k=Kprime_k,
                                                               Eprime_k=Eprime_k,
                                                               perfNode=perfNode_tipInv)

        status = True
        fail_cause = None
        # if tip inversion returns nan
        if np.isnan(sgndDist_k[Fr_lstTmStp.EltRibbon]).any():
            status = False
            fail_cause = 'tip inversion failed'
            exitstatus = 7

        if perfNode_tipInv is not None:
            instrument_close(perfNode, perfNode_tipInv, None, len(Fr_lstTmStp.EltRibbon),
                             status, fail_cause, Fr_lstTmStp.time)
            perfNode.tipInv_data.append(perfNode_tipInv)

        if not status:
            return exitstatus, None

        # Check if the front is receding
        sgndDist_k[Fr_lstTmStp.EltRibbon] = np.minimum(sgndDist_k[Fr_lstTmStp.EltRibbon],
                                                       Fr_lstTmStp.sgndDist[Fr_lstTmStp.EltRibbon])

        # region expected to have the front after propagation. The signed distance of the cells only in this region will
        # evaluated with the fast marching method to avoid unnecessary computation cost
        current_prefactor = sim_properties.get_time_step_prefactor(Fr_lstTmStp.time + timeStep)
        front_region = np.where(abs(Fr_lstTmStp.sgndDist) < current_prefactor * 6.66 * (
                                            Fr_lstTmStp.mesh.hx**2 + Fr_lstTmStp.mesh.hy**2)**0.5)[0]
        # the search region outwards from the front position at last time step
        pstv_region = np.where(Fr_lstTmStp.sgndDist[front_region] >= -(Fr_lstTmStp.mesh.hx**2 +
                                                                  Fr_lstTmStp.mesh.hy**2)**0.5)[0]
        # the search region inwards from the front position at last time step
        ngtv_region = np.where(Fr_lstTmStp.sgndDist[front_region] < 0)[0]

        # SOLVE EIKONAL eq via Fast Marching Method to get the distance from tip for each cell.
        SolveFMM(sgndDist_k,
                 Fr_lstTmStp.EltRibbon,
                 Fr_lstTmStp.EltChannel,
                 Fr_lstTmStp.mesh,
                 front_region[pstv_region],
                 front_region[ngtv_region])

        # do it only once if not anisotropic
        if not (sim_properties.paramFromTip or mat_properties.anisotropic_K1c
                or mat_properties.TI_elasticity) or sim_properties.explicitProjection:
            break

        norm = np.linalg.norm(abs(alpha_ribbon_k - alpha_ribbon_km1) / np.pi * 2)
        if norm < sim_properties.toleranceProjection:
            if sim_properties.verbosity > 1:
                print("projection iteration converged after " + repr(itr - 1) + " iterations; exiting norm " +
                      repr(norm))
            break

        alpha_ribbon_km1 = np.copy(alpha_ribbon_k)
        if sim_properties.verbosity > 1:
            print("iterating on projection... norm " + repr(norm))
        itr += 1

    # if itr == sim_properties.maxProjItrs:
    #     exitstatus = 10
    #     return exitstatus, None

    if sim_properties.saveRegime:
        regime = find_regime(w_k, Fr_lstTmStp, mat_properties, sim_properties, timeStep, Kprime_k,
                             -sgndDist_k[Fr_lstTmStp.EltRibbon])

    # gets the new tip elements, along with the length and angle of the perpendiculars drawn on front (also containing
    # the elements which are fully filled after the front is moved outward)
    if sim_properties.projMethod is 'ILSA_orig':
        EltsTipNew, l_k, alpha_k, CellStatus = reconstruct_front(sgndDist_k,
                                                                 front_region,
                                                                 Fr_lstTmStp.EltChannel,
                                                                 Fr_lstTmStp.mesh)
    elif sim_properties.projMethod is 'LS_grad':
        EltsTipNew, l_k, alpha_k, CellStatus = reconstruct_front_LS_gradient(sgndDist_k,
                                                                       front_region,
                                                                       Fr_lstTmStp.EltChannel,
                                                                       Fr_lstTmStp.mesh)

    if not np.in1d(EltsTipNew, front_region).any():
        raise SystemExit("The tip elements are not in the band. Increase the size of the band for FMM to evaluate"
                         " level set.")

    # If the angle and length of the perpendicular are not correct
    nan = np.logical_or(np.isnan(alpha_k), np.isnan(l_k))
    if nan.any() or (l_k < 0).any() or (alpha_k < 0).any() or (alpha_k > np.pi / 2).any():
        exitstatus = 3
        return exitstatus, None

    # check if any of the tip cells has a neighbor outside the grid, i.e. fracture has reached the end of the grid.
    tipNeighb = Fr_lstTmStp.mesh.NeiElements[EltsTipNew, :]
    for i in range(0, len(EltsTipNew)):
        if (np.where(tipNeighb[i, :] == EltsTipNew[i])[0]).size > 0:
            exitstatus = 12
            return exitstatus, None


    # generate the InCrack array for the current front position
    InCrack_k = np.zeros((Fr_lstTmStp.mesh.NumberOfElts,), dtype=np.int8)
    InCrack_k[Fr_lstTmStp.EltChannel] = 1
    InCrack_k[EltsTipNew] = 1

    # the velocity of the front for the current front position
    # todo: not accurate on the first iteration. needed to be checked
    Vel_k = -(sgndDist_k[EltsTipNew] - Fr_lstTmStp.sgndDist[EltsTipNew]) / timeStep

    # Calculate filling fraction of the tip cells for the current fracture position
    FillFrac_k = Integral_over_cell(EltsTipNew,
                                alpha_k,
                                l_k,
                                Fr_lstTmStp.mesh,
                                'A') / Fr_lstTmStp.mesh.EltArea

    # todo !!! Hack: This check rounds the filling fraction to 1 if it is not bigger than 1 + 1e-4 (up to 4 figures)
    FillFrac_k[np.logical_and(FillFrac_k > 1.0, FillFrac_k < 1 + 1e-4)] = 1.0

    # if filling fraction is below zero or above 1+1e-6
    if (FillFrac_k > 1.0).any() or (FillFrac_k < 0.0 - np.finfo(float).eps).any():
        exitstatus = 9
        return exitstatus, None

    # todo: some of the list are redundant to calculate on each iteration
    # Evaluate the element lists for the trial fracture front
    (EltChannel_k,
     EltTip_k,
     EltCrack_k,
     EltRibbon_k,
     zrVertx_k,
     CellStatus_k) = UpdateLists(Fr_lstTmStp.EltChannel,
                                 EltsTipNew,
                                 FillFrac_k,
                                 sgndDist_k,
                                 Fr_lstTmStp.mesh)

    # EletsTipNew may contain fully filled elements also. Identifying only the partially filled elements
    partlyFilledTip = np.arange(EltsTipNew.shape[0])[np.in1d(EltsTipNew, EltTip_k)]
    if sim_properties.verbosity > 1:
        print('Solving the EHL system with the new trial footprint')

    # Calculating Carter's coefficient at tip to be used to calculate the volume integral in the tip cells
    zrVrtx_newTip = find_zero_vertex(EltsTipNew, sgndDist_k, Fr_lstTmStp.mesh)
    # finding ribbon cells corresponding to tip cells
    corr_ribbon = find_corresponding_ribbon_cell(EltsTipNew,
                                                 alpha_k,
                                                 zrVrtx_newTip,
                                                 Fr_lstTmStp.mesh)
    Cprime_tip = mat_properties.Cprime[corr_ribbon]

    # Calculating toughness at tip to be used to calculate the volume integral in the tip cells
    if sim_properties.paramFromTip or mat_properties.anisotropic_K1c:
        zrVrtx_newTip = find_zero_vertex(EltsTipNew, sgndDist_k, Fr_lstTmStp.mesh)
        # get toughness from tip in case of anisotropic or
        Kprime_tip = (32 / np.pi) ** 0.5 * get_toughness_from_zeroVertex(EltsTipNew,
                                                                           Fr_lstTmStp.mesh,
                                                                           mat_properties,
                                                                           alpha_k,
                                                                           l_k,
                                                                           zrVrtx_newTip)
    else:
        Kprime_tip = mat_properties.Kprime[corr_ribbon]

    if mat_properties.TI_elasticity:
        Eprime_tip = TI_plain_strain_modulus(alpha_k,
                                             mat_properties.Cij)
    else:
        Eprime_tip = np.full((EltsTipNew.size,), mat_properties.Eprime, dtype=np.float64)

    if perfNode is not None:
        perfNode_wTip = instrument_start('nonlinear system solve', perfNode)

    # stagnant tip cells i.e. the tip cells whose distance from front has not changed.
    stagnant = abs(1 - sgndDist_k[EltsTipNew] / Fr_lstTmStp.sgndDist[EltsTipNew]) < 1e-5
    if stagnant.any() and not sim_properties.get_tipAsymptote() is 'U':
        if sim_properties.verbosity > 1:
            print("Stagnant front is only supported with universal tip asymptote. continuing...")
        stagnant = np.full((EltsTipNew.size, ), False, dtype=bool)

    if perfNode is not None:
        perfNode_tipWidth = instrument_start('tip width', perfNode)
        #todo close tip width instrumentation

    if stagnant.any():
        # if any tip cell with stagnant front calculate stress intensity factor for stagnant cells
        KIPrime = StressIntensityFactor(w_k,
                                        sgndDist_k,
                                        EltsTipNew,
                                        EltRibbon_k,
                                        stagnant,
                                        Fr_lstTmStp.mesh,
                                        Eprime=Eprime_tip)

        # todo: Find the right cause of failure
        # if the stress Intensity factor cannot be found. The most common reason is wiggles in the front resulting
        # in isolated tip cells.
        if np.isnan(KIPrime).any():
            exitstatus = 8
            return exitstatus, None

        # Calculate average width in the tip cells by integrating tip asymptote. Width of stagnant cells are calculated
        # using the stress intensity factor (see Dontsov and Peirce, JFM RAPIDS, 2017)
        wTip = Integral_over_cell(EltsTipNew,
                              alpha_k,
                              l_k,
                              Fr_lstTmStp.mesh,
                              sim_properties.get_tipAsymptote(),
                              frac=Fr_lstTmStp,
                              mat_prop=mat_properties,
                              fluid_prop=fluid_properties,
                              Vel=Vel_k,
                              stagnant=stagnant,
                              KIPrime=KIPrime,
                              Eprime=Eprime_tip,
                              Cprime=Cprime_tip) / Fr_lstTmStp.mesh.EltArea
    else:
        # Calculate average width in the tip cells by integrating tip asymptote
        wTip = Integral_over_cell(EltsTipNew,
                              alpha_k,
                              l_k,
                              Fr_lstTmStp.mesh,
                              sim_properties.get_tipAsymptote(),
                              frac=Fr_lstTmStp,
                              mat_prop=mat_properties,
                              fluid_prop=fluid_properties,
                              Vel=Vel_k,
                              Kprime=Kprime_tip,
                              Eprime=Eprime_tip,
                              Cprime=Cprime_tip,
                              stagnant=stagnant) / Fr_lstTmStp.mesh.EltArea

    # check if the tip volume has gone into negative
    smallNgtvWTip = np.where(np.logical_and(wTip < 0, wTip > -1e-4 * np.mean(wTip)))
    if np.asarray(smallNgtvWTip).size > 0:
        #  warnings.warn("Small negative volume integral(s) received, ignoring "+repr(wTip[smallngtvwTip])+' ...')
        wTip[smallNgtvWTip] = abs(wTip[smallNgtvWTip])

    if (wTip < 0).any() or sum(wTip) == 0.:
        exitstatus = 4
        return exitstatus, None

    if perfNode is not None:
        pass
        #todo close tip width instrumentation

    LkOff = np.zeros((Fr_lstTmStp.mesh.NumberOfElts,), dtype=np.float64)
    if sum(mat_properties.Cprime[EltsTipNew]) > 0:
    # Calculate leak-off term for the tip cell
        LkOff[EltsTipNew] = 2 * mat_properties.Cprime[EltsTipNew] * Integral_over_cell(EltsTipNew,
                                                                    alpha_k,
                                                                    l_k,
                                                                    Fr_lstTmStp.mesh,
                                                                    'Lk',
                                                                    mat_prop=mat_properties,
                                                                    frac=Fr_lstTmStp,
                                                                    Vel=Vel_k,
                                                                    dt=timeStep,
                                                                    arrival_t=Fr_lstTmStp.TarrvlZrVrtx[EltsTipNew])

    if sum(mat_properties.Cprime[Fr_lstTmStp.EltChannel]) > 0:
        #todo: no need to evaluate on each iteration. Need to decide. Evaluating here for now for better readability
        t_lst_min_t0 = Fr_lstTmStp.time - Fr_lstTmStp.Tarrival[Fr_lstTmStp.EltChannel]
        t_lst_min_t0[t_lst_min_t0 < 0.] = 0.
        t_min_t0 = t_lst_min_t0 + timeStep
        LkOff[Fr_lstTmStp.EltChannel] = 2 * mat_properties.Cprime[Fr_lstTmStp.EltChannel] * (
                                            t_min_t0**0.5 - t_lst_min_t0**0.5) * Fr_lstTmStp.mesh.EltArea
        if stagnant.any():
            LkOff[EltsTipNew[stagnant]] = leak_off_stagnant_tip(EltsTipNew[stagnant],
                                                                l_k[stagnant],
                                                                alpha_k[stagnant],
                                                                Fr_lstTmStp.TarrvlZrVrtx[EltsTipNew[stagnant]],
                                                                Fr_lstTmStp.time + timeStep,
                                                                mat_properties.Cprime,
                                                                timeStep,
                                                                Fr_lstTmStp.mesh)

    # set leak off to zero if pressure below pore pressure
    LkOff[Fr_lstTmStp.pFluid <= mat_properties.porePressure] = 0.

    if np.isnan(LkOff[EltsTipNew]).any():
        exitstatus = 13
        return exitstatus, None

    w_n_plus1, pf_n_plus1, data = solve_width_pressure(Fr_lstTmStp,
                                                        sim_properties,
                                                        fluid_properties,
                                                        mat_properties,
                                                        EltsTipNew,
                                                        partlyFilledTip,
                                                        C,
                                                        FillFrac_k,
                                                        EltCrack_k,
                                                        InCrack_k,
                                                        LkOff,
                                                        wTip,
                                                        timeStep,
                                                        Qin,
                                                        perfNode,
                                                        Vel_k,
                                                        corr_ribbon)

    # check if the new width is valid
    if np.isnan(w_n_plus1).any():
        exitstatus = 5
        return exitstatus, None

    # fluidVel = data[0]
    # setting arrival time for fully traversed tip elements (new channel elements)
    Tarrival_k = np.copy(Fr_lstTmStp.Tarrival)
    max_Tarrival = np.nanmax(Tarrival_k)
    nc = np.setdiff1d(EltChannel_k, Fr_lstTmStp.EltChannel)
    new_channel = np.array([], dtype=int)
    for i in nc:
        new_channel = np.append(new_channel, np.where(EltsTipNew == i)[0])
    t_enter = Fr_lstTmStp.time + timeStep - l_k[new_channel] / Vel_k[new_channel]
    max_l = Fr_lstTmStp.mesh.hx * np.cos(alpha_k[new_channel]) + Fr_lstTmStp.mesh.hy * np.sin(alpha_k[new_channel])
    t_leave = Fr_lstTmStp.time + timeStep - (l_k[new_channel] - max_l) / Vel_k[new_channel]
    Tarrival_k[EltsTipNew[new_channel]] = (t_enter + t_leave) / 2
    to_correct = np.where(Tarrival_k[EltsTipNew[new_channel]] < max_Tarrival)[0]
    Tarrival_k[EltsTipNew[new_channel[to_correct]]] = max_Tarrival

    # the fracture to be returned for k plus 1 iteration
    Fr_kplus1 = copy.deepcopy(Fr_lstTmStp)
    Fr_kplus1.time += timeStep
    Fr_kplus1.w = w_n_plus1
    Fr_kplus1.pFluid = pf_n_plus1
    Fr_kplus1.pNet = np.zeros((Fr_kplus1.mesh.NumberOfElts,))
    Fr_kplus1.pNet[EltCrack_k] = pf_n_plus1[EltCrack_k] - mat_properties.SigmaO[EltCrack_k]
    Fr_kplus1.FillF = FillFrac_k[partlyFilledTip]
    Fr_kplus1.EltChannel = EltChannel_k
    Fr_kplus1.EltTip = EltTip_k
    Fr_kplus1.EltCrack = EltCrack_k
    Fr_kplus1.EltRibbon = EltRibbon_k
    Fr_kplus1.ZeroVertex = zrVertx_k
    Fr_kplus1.sgndDist = sgndDist_k
    Fr_kplus1.alpha = alpha_k[partlyFilledTip]
    Fr_kplus1.l = l_k[partlyFilledTip]
    Fr_kplus1.v = Vel_k[partlyFilledTip]
    Fr_kplus1.sgndDist_last = Fr_lstTmStp.sgndDist
    Fr_kplus1.timeStep_last = timeStep
    Fr_kplus1.InCrack = InCrack_k
    Fr_kplus1.process_fracture_front()
    Fr_kplus1.FractureVolume = np.sum(Fr_kplus1.w) * Fr_kplus1.mesh.EltArea
    Fr_kplus1.Tarrival = Tarrival_k
    new_tip = np.where(np.isnan(Fr_kplus1.TarrvlZrVrtx[Fr_kplus1.EltTip]))[0]
    Fr_kplus1.TarrvlZrVrtx[Fr_kplus1.EltTip[new_tip]] = Fr_kplus1.time - Fr_kplus1.l[new_tip] / Fr_kplus1.v[new_tip]
    Fr_kplus1.wHist = np.maximum(Fr_kplus1.w, Fr_lstTmStp.wHist)
    Fr_kplus1.closed = data[1]
    tip_neg_rib = np.asarray([], dtype=np.int)
    # adding tip cells with closed corresponding ribbon cells to the list of closed cells
    for i, elem in enumerate(Fr_kplus1.EltTip):
        if corr_ribbon[i] in Fr_kplus1.closed and elem not in Fr_kplus1.closed:
            tip_neg_rib = np.append(tip_neg_rib, elem)
    Fr_kplus1.closed = np.append(Fr_kplus1.closed, tip_neg_rib)
    Fr_kplus1.LkOff = LkOff
    Fr_kplus1.LkOffTotal += np.sum(LkOff)
    Fr_kplus1.injectedVol += sum(Qin) * timeStep
    Fr_kplus1.efficiency = (Fr_kplus1.injectedVol - Fr_kplus1.LkOffTotal) / Fr_kplus1.injectedVol
    if sim_properties.saveRegime:
        Fr_kplus1.regime = regime

    if fluid_properties.turbulence:
        if sim_properties.saveReynNumb or sim_properties.saveFluidFlux:
            ReNumb, check = turbulence_check_tip(fluidVel, Fr_kplus1, fluid_properties, return_ReyNumb=True)
            if sim_properties.saveReynNumb:
                Fr_kplus1.ReynoldsNumber = ReNumb
            if sim_properties.saveFluidFlux:
                Fr_kplus1.fluidFlux = ReNumb * 3 / 4 / fluid_properties.density * fluid_properties.viscosity
        if sim_properties.saveFluidVel:
            Fr_kplus1.fluidVelocity = fluidVel
    else:
        if sim_properties.saveFluidFlux or sim_properties.saveFluidVel or sim_properties.saveReynNumb:
            ###todo: re-evaluating these parameters is highly inefficient. They have to be stored if neccessary when
            # the solution is evaluated.
            fluid_flux, fluid_vel, Rey_num = calculate_fluid_flow_characteristics_laminar(Fr_kplus1.w,
                                                              C,
                                                              mat_properties.SigmaO,
                                                              Fr_kplus1.mesh,
                                                              Fr_kplus1.EltCrack,
                                                              Fr_kplus1.InCrack,
                                                              fluid_properties.muPrime,
                                                              fluid_properties.density)

            if sim_properties.saveFluidFlux:
                fflux = np.zeros((4, Fr_kplus1.mesh.NumberOfElts), dtype=np.float32)
                fflux[:, Fr_kplus1.EltCrack] = fluid_flux
                Fr_kplus1.fluidFlux = fflux
            if sim_properties.saveFluidVel:
                fvel = np.zeros((4, Fr_kplus1.mesh.NumberOfElts), dtype=np.float32)
                fvel[:, Fr_kplus1.EltCrack] = fluid_vel
                Fr_kplus1.fluidVelocity = fvel
            if sim_properties.saveReynNumb:
                Rnum = np.zeros((4, Fr_kplus1.mesh.NumberOfElts), dtype=np.float32)
                Rnum[:, Fr_kplus1.EltCrack] = Rey_num
                Fr_kplus1.ReynoldsNumber = Rnum

    if data[2]:
        return 14, Fr_kplus1

    exitstatus = 1
    return exitstatus, Fr_kplus1

#-----------------------------------------------------------------------------------------------------------------------

def solve_width_pressure(Fr_lstTmStp, sim_properties, fluid_properties, mat_properties, EltTip, partlyFilledTip, C,
                         FillFrac, EltCrack, InCrack, LkOff, wTip, timeStep, Qin, perfNode, Vel, corr_ribbon):
    """
    This function evaluates the width and pressure by constructing and solving the coupled elasticity and fluid flow
    equations. The system of equations are formed according to the type of solver given in the simulation properties.
    """

    if sim_properties.get_volumeControl():

        if sim_properties.symmetric:
            try:
                Fr_lstTmStp.mesh.corresponding[Fr_lstTmStp.EltChannel]
            except AttributeError:
                raise SystemExit("Symmetric fracture needs symmetric mesh. Set symmetric flag to True\n"
                                 "while initializing the mesh")

            EltChannel_sym = Fr_lstTmStp.mesh.corresponding[Fr_lstTmStp.EltChannel]
            EltChannel_sym = np.unique(EltChannel_sym)

            EltTip_sym = Fr_lstTmStp.mesh.corresponding[EltTip]
            EltTip_sym = np.unique(EltTip_sym)

            FillF_mesh = np.zeros((Fr_lstTmStp.mesh.NumberOfElts, ), )
            FillF_mesh[EltTip] = FillFrac
            FillF_sym = FillF_mesh[Fr_lstTmStp.mesh.activeSymtrc[EltTip_sym]]
            partlyFilledTip_sym = np.where(FillF_sym <= 1)[0]

            C_EltTip = np.copy(C[np.ix_(EltTip_sym[partlyFilledTip_sym],
                                EltTip_sym[partlyFilledTip_sym])])  # keeping the tip element entries to restore current

            # filling fraction correction for element in the tip region
            FillF = FillF_sym[partlyFilledTip_sym]
            for e in range(len(partlyFilledTip_sym)):
                r = FillF[e] - .25
                if r < 0.1:
                    r = 0.1
                ac = (1 - r) / r
                self_infl = self_influence(Fr_lstTmStp.mesh, mat_properties.Eprime)
                C[EltTip_sym[partlyFilledTip_sym[e]], EltTip_sym[partlyFilledTip_sym[e]]] += \
                                                                    ac * np.pi / 4. * self_infl

            wTip_sym = np.zeros((len(EltTip_sym),), dtype=np.float64)
            wTip_sym_elts = Fr_lstTmStp.mesh.activeSymtrc[EltTip_sym]
            for i in range(len(EltTip_sym)):
                if len(np.where(EltTip == wTip_sym_elts[i])[0]) != 1:
                    other_corr = get_symetric_elements(Fr_lstTmStp.mesh, [wTip_sym_elts[i]])
                    for j in range(4):
                        in_tip = np.where(EltTip == other_corr[0][j])[0]
                        if len(in_tip) > 0:
                            wTip_sym[i] = wTip[in_tip]
                            break
                else:
                    wTip_sym[i] = wTip[np.where(EltTip == wTip_sym_elts[i])[0]]

            dwTip = wTip - Fr_lstTmStp.w[EltTip]
            A, b = MakeEquationSystem_volumeControl_symmetric(Fr_lstTmStp.w,
                                                           wTip_sym,
                                                           EltChannel_sym,
                                                           EltTip_sym,
                                                           C,
                                                           timeStep,
                                                           Qin,
                                                           mat_properties.SigmaO,
                                                           Fr_lstTmStp.mesh.EltArea,
                                                           LkOff,
                                                           Fr_lstTmStp.mesh.volWeights,
                                                           Fr_lstTmStp.mesh.activeSymtrc,
                                                           dwTip)

            C[np.ix_(EltTip_sym[partlyFilledTip_sym],  EltTip_sym[partlyFilledTip_sym])] = C_EltTip
        else:
            C_EltTip = np.copy(C[np.ix_(EltTip[partlyFilledTip],
                                EltTip[partlyFilledTip])])  # keeping the tip element entries to restore current
            #  tip correction. This is done to avoid copying the full elasticity matrix.

            # filling fraction correction for element in the tip region
            FillF = FillFrac[partlyFilledTip]
            for e in range(0, len(partlyFilledTip)):
                r = FillF[e] - .25
                if r < 0.1:
                    r = 0.1
                ac = (1 - r) / r
                C[EltTip[partlyFilledTip[e]], EltTip[partlyFilledTip[e]]] *= (1. + ac * np.pi / 4.)

            A, b = MakeEquationSystem_volumeControl(Fr_lstTmStp.w,
                                                           wTip,
                                                           Fr_lstTmStp.EltChannel,
                                                           EltTip,
                                                           mat_properties.SigmaO,
                                                           C,
                                                           timeStep,
                                                           Qin,
                                                           Fr_lstTmStp.mesh.EltArea,
                                                           LkOff)



            # regain original C (without filling fraction correction)
            C[np.ix_(EltTip[partlyFilledTip], EltTip[partlyFilledTip])] = C_EltTip


        perfNode_nonLinSys = instrument_start('nonlinear system solve', perfNode)
        perfNode_widthConstrItr = instrument_start('width constraint iteration', perfNode_nonLinSys)
        perfNode_linSys = instrument_start('linear system solve', perfNode_widthConstrItr)
        status = True
        fail_cause = None
        try:
            sol = np.linalg.solve(A, b)
        except np.linalg.linalg.LinAlgError:
            status = False
            fail_cause = 'sigular matrix'

        if perfNode is not None:
            instrument_close(perfNode_widthConstrItr, perfNode_linSys, None,
                             len(b), status, fail_cause, Fr_lstTmStp.time)
            perfNode_widthConstrItr.linearSolve_data.append(perfNode_linSys)

            instrument_close(perfNode_nonLinSys, perfNode_widthConstrItr, None,
                             len(b), status, fail_cause, Fr_lstTmStp.time)
            perfNode_nonLinSys.widthConstraintItr_data.append(perfNode_widthConstrItr)

            instrument_close(perfNode, perfNode_nonLinSys, None, len(b), status, fail_cause, Fr_lstTmStp.time)
            perfNode.nonLinSolve_data.append(perfNode_nonLinSys)

        # equate other three quadrants to the evaluated quadrant
        if sim_properties.symmetric:
            del_w = np.zeros((Fr_lstTmStp.mesh.NumberOfElts,), dtype=np.float64)
            for i in range(len(sol) - 1):
                del_w[Fr_lstTmStp.mesh.symmetricElts[Fr_lstTmStp.mesh.activeSymtrc[EltChannel_sym[i]]]] = sol[i]
            w = np.copy(Fr_lstTmStp.w)
            w[Fr_lstTmStp.EltChannel] += del_w[Fr_lstTmStp.EltChannel]
            for i in range(len(wTip_sym_elts)):
                w[Fr_lstTmStp.mesh.symmetricElts[wTip_sym_elts[i]]] = wTip_sym[i]
        else:
            w = np.copy(Fr_lstTmStp.w)
            w[Fr_lstTmStp.EltChannel] += sol[np.arange(Fr_lstTmStp.EltChannel.size)]
            w[EltTip] = wTip

        p = np.zeros((Fr_lstTmStp.mesh.NumberOfElts, ), dtype=np.float64)
        p[EltCrack] = sol[-1]

        return_data = (None, np.asarray([]), False)
        return w, p, return_data

    if sim_properties.get_viscousInjection():

        # velocity at the cell edges evaluated with the guess width. Used as guess
        # values for the implicit velocity solver.
        vk = np.zeros((4, Fr_lstTmStp.mesh.NumberOfElts,), dtype=np.float64)
        if fluid_properties.turbulence:
            wguess = np.copy(Fr_lstTmStp.w)
            wguess[EltTip] = wTip

            vk = velocity(wguess,
                          EltCrack,
                          Fr_lstTmStp.mesh,
                          InCrack,
                          Fr_lstTmStp.muPrime,
                          C,
                          mat_properties.SigmaO)

        perfNode_nonLinSys = instrument_start('nonlinear system solve', perfNode)

        neg = np.array([], dtype=int)
        new_neg = np.array([], dtype=int)
        active_contraint = True
        to_solve = np.setdiff1d(EltCrack, EltTip) # only taking channel elements to solve

        # adding stagnant tip cells to the cells which are solved. This adds stability as the elasticity is also
        # solved for the stagnant tip cells as compared to tip cells which are moving.
        if sim_properties.solveStagnantTip:
            stagnant_tip = np.where(Vel < 1e-10)[0]
        else:
            stagnant_tip = []
        to_impose = np.delete(EltTip, stagnant_tip)
        imposed_val = np.delete(wTip, stagnant_tip)
        to_solve = np.append(to_solve, EltTip[stagnant_tip])

        wc_to_impose = []
        fully_closed = False
        corr_ribb_flag = False
        # Making and solving the system of equations. The width constraint is checked. If active, system is remade with
        # the constraint imposed and is resolved.

        while active_contraint:

            perfNode_widthConstrItr = instrument_start('width constraint iteration', perfNode_nonLinSys)

            to_solve_k = np.setdiff1d(to_solve, neg, assume_unique=True)
            to_impose_k = to_impose
            imposed_val_k = imposed_val
            # the code below finds the tip cells with corresponding closed ribbon cells and add them in the list
            # of elements to be solved.
            if len(neg) > 0 and len(to_impose) > 0:
                if sim_properties.solveTipCorrRib:
                    if not corr_ribb_flag:
                        # do it once
                        tip_sorted = np.argsort(EltTip)
                        to_impose_pstn = np.searchsorted(EltTip[tip_sorted], to_impose)
                        ind_toImps_tip = tip_sorted[to_impose_pstn]
                        corr_ribbon_TI = corr_ribbon[ind_toImps_tip]
                        corr_ribb_flag = True

                    toImp_neg_rib = np.asarray([], dtype=np.int)
                    for i, elem in enumerate(to_impose):
                        if corr_ribbon_TI[i] in neg:
                            toImp_neg_rib = np.append(toImp_neg_rib, i)
                    to_solve_k = np.append(to_solve_k, np.setdiff1d(to_impose[toImp_neg_rib], neg))
                    to_impose_k = np.delete(to_impose, toImp_neg_rib)
                    imposed_val_k = np.delete(imposed_val, toImp_neg_rib)

            EltCrack_k = np.concatenate((to_solve_k, neg))
            EltCrack_k = np.concatenate((EltCrack_k, to_impose_k))

            # The code below finds the indices(in the EltCrack list) of the neighbours of all the cells in the crack.
            # This is done to avoid costly slicing of the large numpy arrays while making the linear system during the
            # fixed point iterations. For neighbors that are outside the fracture, len(EltCrack) + 1 is returned.
            corr_nei = np.full((len(EltCrack_k), 4), len(EltCrack_k), dtype=np.int)
            for i, elem in enumerate(EltCrack_k):
                corresponding = np.where(EltCrack_k == Fr_lstTmStp.mesh.NeiElements[elem, 0])[0]
                if len(corresponding) > 0:
                    corr_nei[i, 0] = corresponding
                corresponding = np.where(EltCrack_k == Fr_lstTmStp.mesh.NeiElements[elem, 1])[0]
                if len(corresponding) > 0:
                    corr_nei[i, 1] = corresponding
                corresponding = np.where(EltCrack_k == Fr_lstTmStp.mesh.NeiElements[elem, 2])[0]
                if len(corresponding) > 0:
                    corr_nei[i, 2] = corresponding
                corresponding = np.where(EltCrack_k == Fr_lstTmStp.mesh.NeiElements[elem, 3])[0]
                if len(corresponding) > 0:
                    corr_nei[i, 3] = corresponding

            arg = (
                # See the documentation of the functions making the linear system for a description of the arguments.
                to_solve_k,
                to_impose_k,
                Fr_lstTmStp.w,
                Fr_lstTmStp.pFluid,
                imposed_val_k,
                EltCrack_k,
                Fr_lstTmStp.mesh,
                timeStep,
                Qin,
                C,
                Fr_lstTmStp.muPrime,
                fluid_properties.density,
                InCrack,
                LkOff,
                mat_properties.SigmaO,
                fluid_properties.turbulence,
                mat_properties.grainSize,
                sim_properties.gravity,
                neg,
                wc_to_impose,
                mat_properties.wc,
                fluid_properties.compressibility,
                corr_nei)

            if sim_properties.elastohydrSolver == 'implicit_Picard':
                if sim_properties.substitutePressure:
                    if sim_properties.solveDeltaP:
                        if sim_properties.solveSparse:
                            sys_fun = MakeEquationSystem_ViscousFluid_pressure_substituted_deltaP_sparse
                        else:
                            sys_fun = MakeEquationSystem_ViscousFluid_pressure_substituted_deltaP
                    else:
                        if sim_properties.solveSparse:
                            sys_fun = MakeEquationSystem_ViscousFluid_pressure_substituted_sparse
                        else:
                            sys_fun = MakeEquationSystem_ViscousFluid_pressure_substituted
                    guess = np.zeros((len(EltCrack), ), float)
                    guess[np.arange(len(to_solve_k))] = timeStep * sum(Qin) / Fr_lstTmStp.EltCrack.size \
                                                        * np.ones((len(to_solve_k),), float)
                else:
                    sys_fun = MakeEquationSystem_ViscousFluid
                    guess = 1e6 * np.ones((2 * len(to_solve_k) + len(to_impose_k) + 2 * len(neg),), dtype=np.float64)
                    guess[np.arange(len(to_solve_k))] = timeStep * sum(Qin) / len(to_solve_k) *\
                                                        np.ones((len(to_solve_k),), float)

                typValue = np.copy(guess)
                inter_itr_init = (vk, np.array([], dtype=int))

                sol, data_Pic = Picard_Newton(None,
                                       sys_fun,
                                       guess,
                                       typValue,
                                       inter_itr_init,
                                       sim_properties,
                                       *arg,
                                       perf_node=perfNode_widthConstrItr)

            elif sim_properties.elastohydrSolver == 'RKL2':
                sol, data_Pic = solve_width_pressure_RKL2(mat_properties.Eprime,
                                                          sim_properties.enableGPU,
                                                          sim_properties.nThreads,
                                                          perfNode_widthConstrItr,
                                                          *arg)
            else:
<<<<<<< HEAD
                sys_fun = MakeEquationSystem_ViscousFluid
                guess = 1e6 * np.ones((2 * len(to_solve_k) + len(to_impose_k) + 2 * len(neg),), dtype=np.float64)
                guess[np.arange(len(to_solve_k))] = timeStep * sum(Qin) / len(to_solve_k) *\
                                                    np.ones((len(to_solve_k),), float)

            typValue = np.copy(guess)
            inter_itr_init = (vk, np.array([], dtype=int))

            # Just uncomment Picard_Newton, delete this line and anderson to reset normal simulation
            # sol, data_Pic = Picard_Newton(None,
            #                        sys_fun,
            #                        guess,
            #                        typValue,
            #                        inter_itr_init,
            #                        sim_properties,
            #                        *arg,
            #                        perf_node=perfNode_widthConstrItr)
            sol, data_Pic = Anderson(sys_fun,
                                     guess,
                                     inter_itr_init,
                                     sim_properties,
                                     *arg,
                                     perf_node=perfNode_widthConstrItr)
=======
                SystemExit("The given elasto-hydrodynamic solver is not supported!")
>>>>>>> 00e884f7

            failed_sol = np.isnan(sol).any()

            if perfNode_widthConstrItr is not None:
                fail_cause = None
                norm = None
                if len(neg) > 0:
                    norm = len(new_neg) / len(neg)
                if failed_sol:
                    if len(perfNode_widthConstrItr.linearSolve_data) >= sim_properties.maxSolverItrs:
                        fail_cause = 'did not converge after max iterations'
                    else:
                        fail_cause = 'singular matrix'

                instrument_close(perfNode_nonLinSys, perfNode_widthConstrItr, norm, len(sol),
                                 not failed_sol, fail_cause, Fr_lstTmStp.time)
                perfNode_nonLinSys.widthConstraintItr_data.append(perfNode_widthConstrItr)

            if failed_sol:
                if perfNode_nonLinSys is not None:
                    instrument_close(perfNode, perfNode_nonLinSys, None, len(sol), not failed_sol,
                                     fail_cause, Fr_lstTmStp.time)
                    perfNode.nonLinSolve_data.append(perfNode_nonLinSys)
                return np.nan, np.nan, (np.nan, np.nan)

            w = np.copy(Fr_lstTmStp.w)
            w[to_solve_k] += sol[:len(to_solve_k)]
            w[to_impose_k] = imposed_val_k
            w[neg] = wc_to_impose

            neg_km1 = np.copy(neg)
            wc_km1 = np.copy(wc_to_impose)
            below_wc_k = np.where(w[to_solve_k] < mat_properties.wc)[0]
            if len(below_wc_k) > 0:
                # for cells where max width in w history is greater than wc
                wHst_above_wc = np.where(Fr_lstTmStp.wHist[to_solve_k] >= mat_properties.wc)[0]
                impose_wc_at = np.intersect1d(wHst_above_wc, below_wc_k)

                # for cells with max width in w history less than wc
                wHst_below_wc = np.where(Fr_lstTmStp.wHist[to_solve_k] < mat_properties.wc)[0]
                dwdt_neg = np.where(w[to_solve_k] <= Fr_lstTmStp.w[to_solve_k])[0]
                impose_wHist_at = np.intersect1d(wHst_below_wc, dwdt_neg)

                neg_k = to_solve_k[np.concatenate((impose_wc_at, impose_wHist_at))]
                # the corresponding values of width to be imposed in cells where width constraint is active
                wc_k = np.full((len(impose_wc_at) + len(impose_wHist_at),), mat_properties.wc, dtype=np.float64)
                wc_k[len(impose_wc_at):] = Fr_lstTmStp.wHist[to_solve_k[impose_wHist_at]]

                new_neg = np.setdiff1d(neg_k, neg)
                if len(new_neg) == 0:
                    active_contraint = False
                else:
                    # if sim_properties.frontAdvancing is not 'implicit':
                    #     print('Changing front advancing scheme to implicit due to width going negative...')
                    #     sim_properties.frontAdvancing = 'implicit'
                    #     return np.nan, np.nan, (np.nan, np.nan)

                    # cumulatively add the cells with active width constraint
                    neg = np.hstack((neg_km1, new_neg))
                    new_wc = []
                    for i in new_neg:
                        new_wc.append(wc_k[np.where(neg_k == i)[0]][0])
                    wc_to_impose = np.hstack((wc_km1, np.asarray(new_wc)))
                    if sim_properties.verbosity > 1:
                        print('Iterating on cells with active width constraint...')
            else:
                active_contraint = False

        if sim_properties.substitutePressure:
            pf = np.zeros((Fr_lstTmStp.mesh.NumberOfElts,), dtype=np.float64)
            # pressure evaluated by dot product of width and elasticity matrix
            pf[to_solve_k] = np.dot(C[np.ix_(to_solve_k, EltCrack)], w[EltCrack]) +  mat_properties.SigmaO[to_solve_k]
            if sim_properties.solveDeltaP:
                pf[neg_km1] = Fr_lstTmStp.pFluid[neg_km1] + sol[len(to_solve_k):len(to_solve_k) + len(neg_km1)]
                pf[to_impose_k] = Fr_lstTmStp.pFluid[to_impose_k] + sol[len(to_solve_k) + len(neg_km1):]
            else:
                pf[neg_km1] = sol[len(to_solve_k):len(to_solve_k) + len(neg_km1)]
                pf[to_impose_k] = sol[len(to_solve_k) + len(neg_km1):]
        else:
            n_w = len(to_solve_k) + len(neg_km1)
            pf = np.zeros(len(w))
            pf[to_solve_k] = sol[n_w:n_w + len(to_solve_k)]
            pf[neg_km1] = sol[n_w + len(to_solve_k):n_w + len(to_solve_k) + len(neg_km1)]
            pf[to_impose_k] = sol[n_w + len(to_solve_k) + len(neg_km1): n_w + len(to_solve_k) + len(neg_km1) +
                                                                        len(to_impose_k)]

        if perfNode_nonLinSys is not None:
            instrument_close(perfNode, perfNode_nonLinSys, None, len(sol), True, None, Fr_lstTmStp.time)
            perfNode.nonLinSolve_data.append(perfNode_nonLinSys)

        if len(neg) == len(to_solve):
            fully_closed = True

        return_data = (data_Pic, neg_km1, fully_closed)
        return w, pf, return_data

#-----------------------------------------------------------------------------------------------------------------------


def turbulence_check_tip(vel, Fr, fluid, return_ReyNumb=False):
    """
    This function calculate the Reynolds number at the cell edges and check if any to the edge between the ribbon cells
    and the tip cells are turbulent (i.e. the Reynolds number is greater than 2100).
    
    Arguments:
        vel (ndarray-float):            -- the array giving velocity of each edge of the cells in domain
        Fr (Fracture object):           -- the fracture object to be checked
        fluid (FluidProperties):        -- fluid properties object
        return_ReyNumb (boolean):       -- if True, Reynolds number at all cell edges will also be returned
    
    Returns:
        - Re (ndarray)     -- Reynolds number of all the cells in the domain; row-wise in the following order, 0--left,\
                              1--right, 2--bottom, 3--top.
        - boolean          -- True if any of the edge between the ribbon and tip cells is turbulent (i.e. Reynolds \
                               number is more than 2100).
    """
    # width at the adges by averaging
    wLftEdge = (Fr.w[Fr.EltRibbon] + Fr.w[Fr.mesh.NeiElements[Fr.EltRibbon, 0]]) / 2
    wRgtEdge = (Fr.w[Fr.EltRibbon] + Fr.w[Fr.mesh.NeiElements[Fr.EltRibbon, 1]]) / 2
    wBtmEdge = (Fr.w[Fr.EltRibbon] + Fr.w[Fr.mesh.NeiElements[Fr.EltRibbon, 2]]) / 2
    wTopEdge = (Fr.w[Fr.EltRibbon] + Fr.w[Fr.mesh.NeiElements[Fr.EltRibbon, 3]]) / 2

    Re = np.zeros((4, Fr.EltRibbon.size, ), dtype=np.float64)
    Re[0, :] = 4 / 3 * fluid.density * wLftEdge * vel[0, Fr.EltRibbon] / fluid.viscosity
    Re[1, :] = 4 / 3 * fluid.density * wRgtEdge * vel[1, Fr.EltRibbon] / fluid.viscosity
    Re[2, :] = 4 / 3 * fluid.density * wBtmEdge * vel[2, Fr.EltRibbon] / fluid.viscosity
    Re[3, :] = 4 / 3 * fluid.density * wTopEdge * vel[3, Fr.EltRibbon] / fluid.viscosity

    ReNum_Ribbon = []
    # adding Reynolds number of the edges between the ribbon and tip cells to a list
    for i in range(0,Fr.EltRibbon.size):
        for j in range(0,4):
            # if the current neighbor (j) of the ribbon cells is in the tip elements list
            if np.where(Fr.mesh.NeiElements[Fr.EltRibbon[i], j] == Fr.EltTip)[0].size>0:
                ReNum_Ribbon = np.append(ReNum_Ribbon, Re[j, i])

    if return_ReyNumb:
        wLftEdge = (Fr.w[Fr.EltCrack] + Fr.w[Fr.mesh.NeiElements[Fr.EltCrack, 0]]) / 2
        wRgtEdge = (Fr.w[Fr.EltCrack] + Fr.w[Fr.mesh.NeiElements[Fr.EltCrack, 1]]) / 2
        wBtmEdge = (Fr.w[Fr.EltCrack] + Fr.w[Fr.mesh.NeiElements[Fr.EltCrack, 2]]) / 2
        wTopEdge = (Fr.w[Fr.EltCrack] + Fr.w[Fr.mesh.NeiElements[Fr.EltCrack, 3]]) / 2

        Re = np.zeros((4, Fr.mesh.NumberOfElts,), dtype=np.float64)
        Re[0, Fr.EltCrack] = 4 / 3 * fluid.density * wLftEdge * vel[0, Fr.EltCrack] / fluid.viscosity
        Re[1, Fr.EltCrack] = 4 / 3 * fluid.density * wRgtEdge * vel[1, Fr.EltCrack] / fluid.viscosity
        Re[2, Fr.EltCrack] = 4 / 3 * fluid.density * wBtmEdge * vel[2, Fr.EltCrack] / fluid.viscosity
        Re[3, Fr.EltCrack] = 4 / 3 * fluid.density * wTopEdge * vel[3, Fr.EltCrack] / fluid.viscosity

        return Re, (ReNum_Ribbon > 2100.).any()
    else:
        return (ReNum_Ribbon > 2100.).any()

#-----------------------------------------------------------------------------------------------------------------------


def time_step_explicit_front(Fr_lstTmStp, C, timeStep, Qin, mat_properties, fluid_properties, sim_properties,
                             perfNode=None):
    """
    This function advances the fracture front in an explicit manner by propagating it with the velocity from the last
    time step (see Zia and Lecampion 2019 for details).

    Args:
        Fr_lstTmStp (Fracture):                 -- fracture object from the last time step.
        C (ndarray):                            -- the elasticity matrix.
        timeStep (float):                       -- time step.
        Qin (ndarray):                          -- current injection rate.
        mat_properties (MaterialProperties):    -- material properties.
        fluid_properties (FluidProperties ):    -- fluid properties.
        sim_properties (SimulationProperties):  -- simulation parameters.
        perfNode (IterationProperties):             -- a performance node to store performance data.

    Returns:
        - exitstatus (int)  possible values are

            | 0       -- not propagated
            | 1       -- iteration successful
            | 2       -- evaluated level set is not valid
            | 3       -- front is not tracked correctly
            | 4       -- evaluated tip volume is not valid
            | 5       -- solution of elastohydrodynamic solver is not valid
            | 6       -- did not converge after max iterations
            | 7       -- tip inversion not successful
            | 8       -- ribbon element not found in the enclosure of a tip cell
            | 9       -- filling fraction not correct
            | 10      -- toughness iteration did not converge
            | 11      -- projection could not be found
            | 12      -- reached end of grid
            | 13      -- leak off can't be evaluated
            | 14      -- fracture fully closed

        - Fracture:            fracture after advancing time step.

    """

    sgndDist_k = 1e50 * np.ones((Fr_lstTmStp.mesh.NumberOfElts,), float)  # Initializing the cells with maximum
    # float value. (algorithm requires inf)
    sgndDist_k[Fr_lstTmStp.EltChannel] = 0  # for cells inside the fracture

    sgndDist_k[Fr_lstTmStp.EltTip] = Fr_lstTmStp.sgndDist[Fr_lstTmStp.EltTip] - (timeStep *
                                                                                 Fr_lstTmStp.v)
    current_prefactor = sim_properties.get_time_step_prefactor(Fr_lstTmStp.time + timeStep)
    cell_diag = (Fr_lstTmStp.mesh.hx ** 2 + Fr_lstTmStp.mesh.hy ** 2) ** 0.5
    expected_range = max(current_prefactor * 6.66 * cell_diag, 1.5 * cell_diag)
    front_region = np.where(abs(Fr_lstTmStp.sgndDist) < expected_range)[0]
    # the search region outwards from the front position at last time step
    pstv_region = np.where(Fr_lstTmStp.sgndDist[front_region] >= -(Fr_lstTmStp.mesh.hx ** 2 +
                                                                   Fr_lstTmStp.mesh.hy ** 2) ** 0.5)[0]
    # the search region inwards from the front position at last time step
    ngtv_region = np.where(Fr_lstTmStp.sgndDist[front_region] < 0)[0]

    # SOLVE EIKONAL eq via Fast Marching Method starting to get the distance from tip for each cell.
    SolveFMM(sgndDist_k,
             Fr_lstTmStp.EltTip,
             Fr_lstTmStp.EltCrack,
             Fr_lstTmStp.mesh,
             front_region[pstv_region],
             front_region[ngtv_region])

    # gets the new tip elements, along with the length and angle of the perpendiculars drawn on front (also containing
    # the elements which are fully filled after the front is moved outward)
    if sim_properties.projMethod is 'ILSA_orig':
        EltsTipNew, l_k, alpha_k, CellStatus = reconstruct_front(sgndDist_k,
                                                                front_region,
                                                                Fr_lstTmStp.EltChannel,
                                                                Fr_lstTmStp.mesh)
    elif sim_properties.projMethod is 'LS_grad':
        EltsTipNew, l_k, alpha_k, CellStatus = reconstruct_front_LS_gradient(sgndDist_k,
                                                                front_region,
                                                                Fr_lstTmStp.EltChannel,
                                                                Fr_lstTmStp.mesh)

    if not np.in1d(EltsTipNew, front_region).any():
        raise SystemExit("The tip elements are not in the band. Increase the size of the band for FMM to evaluate"
                         " level set.")

    # If the angle and length of the perpendicular are not correct
    nan = np.logical_or(np.isnan(alpha_k), np.isnan(l_k))
    if nan.any() or (l_k < 0).any() or (alpha_k < 0).any() or (alpha_k > np.pi / 2).any():
        exitstatus = 3
        return exitstatus, None

    # check if any of the tip cells has a neighbor outside the grid, i.e. fracture has reached the end of the grid.
    tipNeighb = Fr_lstTmStp.mesh.NeiElements[EltsTipNew, :]
    for i in range(0, len(EltsTipNew)):
        if (np.where(tipNeighb[i, :] == EltsTipNew[i])[0]).size > 0:
            exitstatus = 12
            return exitstatus, None

    # generate the InCrack array for the current front position
    InCrack_k = np.zeros((Fr_lstTmStp.mesh.NumberOfElts,), dtype=np.int8)
    InCrack_k[Fr_lstTmStp.EltChannel] = 1
    InCrack_k[EltsTipNew] = 1

    # Calculate filling fraction of the tip cells for the current fracture position
    FillFrac_k = Integral_over_cell(EltsTipNew,
                                    alpha_k,
                                    l_k,
                                    Fr_lstTmStp.mesh,
                                    'A') / Fr_lstTmStp.mesh.EltArea

    # todo !!! Hack: This check rounds the filling fraction to 1 if it is not bigger than 1 + 1e-4 (up to 4 figures)
    FillFrac_k[np.logical_and(FillFrac_k > 1.0, FillFrac_k < 1 + 1e-4)] = 1.0

    # if filling fraction is below zero or above 1+1e-6
    if (FillFrac_k > 1.0).any() or (FillFrac_k < 0.0 - np.finfo(float).eps).any():
        exitstatus = 9
        return exitstatus, None

    # todo: some of the list are redundant to calculate on each iteration
    # Evaluate the element lists for the trial fracture front
    (EltChannel_k,
     EltTip_k,
     EltCrack_k,
     EltRibbon_k,
     zrVertx_k,
     CellStatus_k) = UpdateLists(Fr_lstTmStp.EltChannel,
                                 EltsTipNew,
                                 FillFrac_k,
                                 sgndDist_k,
                                 Fr_lstTmStp.mesh)

    # EletsTipNew may contain fully filled elements also. Identifying only the partially filled elements
    partlyFilledTip = np.arange(EltsTipNew.shape[0])[np.in1d(EltsTipNew, EltTip_k)]

    if sim_properties.verbosity > 1:
        print('Solving the EHL system with the new trial footprint')

    # Calculating Carter's coefficient at tip to be used to calculate the volume integral in the tip cells
    zrVrtx_newTip = find_zero_vertex(EltsTipNew, sgndDist_k, Fr_lstTmStp.mesh)
    # finding ribbon cells corresponding to tip cells
    corr_ribbon = find_corresponding_ribbon_cell(EltsTipNew,
                                                 alpha_k,
                                                 zrVrtx_newTip,
                                                 Fr_lstTmStp.mesh)
    Cprime_tip = mat_properties.Cprime[corr_ribbon]

    if sim_properties.paramFromTip or mat_properties.anisotropic_K1c:
        Kprime_tip = (32 / np.pi) ** 0.5 * get_toughness_from_zeroVertex(EltsTipNew,
                                                                           Fr_lstTmStp.mesh,
                                                                           mat_properties,
                                                                           alpha_k,
                                                                           l_k,
                                                                           zrVrtx_newTip)
    else:
        Kprime_tip = mat_properties.Kprime[corr_ribbon]

    if mat_properties.TI_elasticity:
        Eprime_tip = TI_plain_strain_modulus(alpha_k,
                                             mat_properties.Cij)
    else:
        Eprime_tip = np.full((EltsTipNew.size,), mat_properties.Eprime, dtype=np.float64)

    # the velocity of the front for the current front position
    # todo: not accurate on the first iteration. needed to be checked
    Vel_k = -(sgndDist_k[EltsTipNew] - Fr_lstTmStp.sgndDist[EltsTipNew]) / timeStep

    if perfNode is not None:
        perfNode_tipWidth = instrument_start('tip width', perfNode)
        #todo close tip width instrumentation

    # stagnant tip cells i.e. the tip cells whose distance from front has not changed.
    stagnant = Vel_k < 1e-14
    if stagnant.any() and not sim_properties.get_tipAsymptote() is 'U':
        if sim_properties.verbosity > 1:
            print("Stagnant front is only supported with universal tip asymptote. Continuing...")
        stagnant = np.full((EltsTipNew.size,), False, dtype=bool)

    if stagnant.any():
        # if any tip cell with stagnant front calculate stress intensity factor for stagnant cells
        KIPrime = StressIntensityFactor(Fr_lstTmStp.w,
                                        sgndDist_k,
                                        EltsTipNew,
                                        EltRibbon_k,
                                        stagnant,
                                        Fr_lstTmStp.mesh,
                                        Eprime_tip)

        # todo: Find the right cause of failure
        # if the stress Intensity factor cannot be found. The most common reason is wiggles in the front resulting
        # in isolated tip cells.
        if np.isnan(KIPrime).any():
            exitstatus = 8
            return exitstatus, None

        # Calculate average width in the tip cells by integrating tip asymptote. Width of stagnant cells are calculated
        # using the stress intensity factor (see Dontsov and Peirce, JFM RAPIDS, 2017)

        wTip = Integral_over_cell(EltsTipNew,
                                  alpha_k,
                                  l_k,
                                  Fr_lstTmStp.mesh,
                                  sim_properties.get_tipAsymptote(),
                                  frac=Fr_lstTmStp,
                                  mat_prop=mat_properties,
                                  fluid_prop=fluid_properties,
                                  Vel=Vel_k,
                                  stagnant=stagnant,
                                  KIPrime=KIPrime,
                                  Eprime=Eprime_tip,
                                  Cprime=Cprime_tip) / Fr_lstTmStp.mesh.EltArea
    else:
        # Calculate average width in the tip cells by integrating tip asymptote
        wTip = Integral_over_cell(EltsTipNew,
                                  alpha_k,
                                  l_k,
                                  Fr_lstTmStp.mesh,
                                  sim_properties.get_tipAsymptote(),
                                  frac=Fr_lstTmStp,
                                  mat_prop=mat_properties,
                                  fluid_prop=fluid_properties,
                                  Vel=Vel_k,
                                  Kprime=Kprime_tip,
                                  Eprime=Eprime_tip,
                                  Cprime=Cprime_tip,
                                  stagnant=stagnant) / Fr_lstTmStp.mesh.EltArea

    # check if the tip volume has gone into negative
    smallNgtvWTip = np.where(np.logical_and(wTip < 0, wTip > -1e-4 * np.mean(wTip)))
    if np.asarray(smallNgtvWTip).size > 0:
        wTip[smallNgtvWTip] = abs(wTip[smallNgtvWTip])

    if (wTip < 0).any() or sum(wTip) == 0.:
        exitstatus = 4
        return exitstatus, None

    if perfNode is not None:
        pass
        #todo close tip width instrumentation

    LkOff = np.zeros((Fr_lstTmStp.mesh.NumberOfElts,), dtype=np.float64)
    if sum(mat_properties.Cprime[EltsTipNew]) > 0:
        # Calculate leak-off term for the tip cell
        LkOff[EltsTipNew] = 2 * mat_properties.Cprime[EltsTipNew] * Integral_over_cell(EltsTipNew,
                                                                    alpha_k,
                                                                    l_k,
                                                                    Fr_lstTmStp.mesh,
                                                                    'Lk',
                                                                    mat_prop=mat_properties,
                                                                    frac=Fr_lstTmStp,
                                                                    Vel=Vel_k,
                                                                    dt=timeStep,
                                                                    arrival_t=Fr_lstTmStp.TarrvlZrVrtx[EltsTipNew])
        if np.isnan(LkOff[EltsTipNew]).any():
            exitstatus = 13
            return exitstatus, None

    if sum(mat_properties.Cprime[Fr_lstTmStp.EltChannel]) > 0:
        t_since_arrival = Fr_lstTmStp.time - Fr_lstTmStp.Tarrival[Fr_lstTmStp.EltChannel]
        t_since_arrival[t_since_arrival < 0.] = 0.
        LkOff[Fr_lstTmStp.EltChannel] = 2 * mat_properties.Cprime[Fr_lstTmStp.EltChannel] * ((t_since_arrival
                                            + timeStep)**0.5 - t_since_arrival**0.5) * Fr_lstTmStp.mesh.EltArea
        if np.isnan(LkOff[Fr_lstTmStp.EltChannel]).any():
            exitstatus = 13
            return exitstatus, None

        if stagnant.any():
            LkOff[EltsTipNew[stagnant]] = leak_off_stagnant_tip(EltsTipNew[stagnant],
                                                                l_k[stagnant],
                                                                alpha_k[stagnant],
                                                                Fr_lstTmStp.TarrvlZrVrtx[EltsTipNew[stagnant]],
                                                                Fr_lstTmStp.time + timeStep,
                                                                mat_properties.Cprime,
                                                                timeStep,
                                                                Fr_lstTmStp.mesh)

    # set leak off to zero if pressure below pore pressure
    LkOff[Fr_lstTmStp.pFluid <= mat_properties.porePressure] = 0.

    w_n_plus1, pf_n_plus1, data = solve_width_pressure(Fr_lstTmStp,
                                                      sim_properties,
                                                      fluid_properties,
                                                      mat_properties,
                                                      EltsTipNew,
                                                      partlyFilledTip,
                                                      C,
                                                      FillFrac_k,
                                                      EltCrack_k,
                                                      InCrack_k,
                                                      LkOff,
                                                      wTip,
                                                      timeStep,
                                                      Qin,
                                                      perfNode,
                                                      Vel_k,
                                                      corr_ribbon)

    # check if the new width is valid
    if np.isnan(w_n_plus1).any():
        exitstatus = 5
        return exitstatus, None

    if np.where(w_n_plus1 < 0.)[0].any():
        print("negative found!")

    # w_n_plus1[w_n_plus1<1e-6] = 1e-6

    # fluidVel = data[0]
    # setting arrival time for fully traversed tip elements (new channel elements)
    Tarrival_k = np.copy(Fr_lstTmStp.Tarrival)
    max_Tarrival = np.nanmax(Tarrival_k)
    nc = np.setdiff1d(EltChannel_k, Fr_lstTmStp.EltChannel)
    new_channel = np.array([], dtype=int)
    for i in nc:
        new_channel = np.append(new_channel, np.where(EltsTipNew == i)[0])
    t_enter = Fr_lstTmStp.time + timeStep - l_k[new_channel] / Vel_k[new_channel]
    max_l = Fr_lstTmStp.mesh.hx * np.cos(alpha_k[new_channel]) + Fr_lstTmStp.mesh.hy * np.sin(alpha_k[new_channel])
    t_leave = Fr_lstTmStp.time + timeStep - (l_k[new_channel] - max_l) / Vel_k[new_channel]
    Tarrival_k[EltsTipNew[new_channel]] = (t_enter + t_leave) / 2
    to_correct = np.where(Tarrival_k[EltsTipNew[new_channel]] < max_Tarrival)[0]
    Tarrival_k[EltsTipNew[new_channel[to_correct]]] = max_Tarrival

    # the fracture to be returned for k plus 1 iteration
    Fr_kplus1 = copy.deepcopy(Fr_lstTmStp)
    Fr_kplus1.w = w_n_plus1
    Fr_kplus1.pFluid = pf_n_plus1
    Fr_kplus1.pNet = np.zeros((Fr_kplus1.mesh.NumberOfElts,))
    Fr_kplus1.pNet[EltCrack_k] = pf_n_plus1[EltCrack_k] - mat_properties.SigmaO[EltCrack_k]
    Fr_kplus1.time += timeStep
    Fr_kplus1.closed = data[1]
    Fr_kplus1.FillF = FillFrac_k[partlyFilledTip]
    Fr_kplus1.EltChannel = EltChannel_k
    Fr_kplus1.EltTip = EltTip_k
    Fr_kplus1.EltCrack = EltCrack_k
    Fr_kplus1.EltRibbon = EltRibbon_k
    Fr_kplus1.ZeroVertex = zrVertx_k
    Fr_kplus1.alpha = alpha_k[partlyFilledTip]
    Fr_kplus1.l = l_k[partlyFilledTip]
    Fr_kplus1.InCrack = InCrack_k
    Fr_kplus1.process_fracture_front()
    Fr_kplus1.FractureVolume = np.sum(Fr_kplus1.w) * Fr_kplus1.mesh.EltArea
    Fr_kplus1.Tarrival = Tarrival_k
    Fr_kplus1.wHist = np.maximum(Fr_kplus1.w, Fr_lstTmStp.wHist)

    if sim_properties.verbosity > 1:
        print("Solved...\nFinding velocity of front...")

    itr = 0
    # toughness iteration loop
    while itr < sim_properties.maxProjItrs:

        if sim_properties.paramFromTip or mat_properties.anisotropic_K1c or mat_properties.TI_elasticity:
            if sim_properties.projMethod is 'ILSA_orig':
                projection_method = projection_from_ribbon
            elif sim_properties.projMethod is 'LS_grad':
                projection_method = projection_from_ribbon_LS_gradient

            if itr == 0:
                # first iteration
                alpha_ribbon_k = projection_method(Fr_lstTmStp.EltRibbon,
                                                        Fr_lstTmStp.EltChannel,
                                                        Fr_lstTmStp.mesh,
                                                        sgndDist_k)
                alpha_ribbon_km1 = np.zeros(Fr_lstTmStp.EltRibbon.size, )
            else:
                alpha_ribbon_k = 0.3 * alpha_ribbon_k + 0.7 * projection_method(Fr_lstTmStp.EltRibbon,
                                                                             Fr_lstTmStp.EltChannel,
                                                                             Fr_lstTmStp.mesh,
                                                                             sgndDist_k)
            if np.isnan(alpha_ribbon_k).any():
                exitstatus = 11
                return exitstatus, None

        if sim_properties.paramFromTip or mat_properties.anisotropic_K1c:

            Kprime_k = get_toughness_from_cellCenter(alpha_ribbon_k,
                                                     sgndDist_k,
                                                     Fr_lstTmStp.EltRibbon,
                                                     mat_properties,
                                                     Fr_lstTmStp.mesh) * (32 / np.pi) ** 0.5

            if np.isnan(Kprime_k).any():
                exitstatus = 11
                return exitstatus, None
        else:
            Kprime_k = None

        if mat_properties.TI_elasticity:
            Eprime_k = TI_plain_strain_modulus(alpha_ribbon_k,
                                               mat_properties.Cij)
            if np.isnan(Eprime_k).any():
                exitstatus = 11
                return exitstatus, None
        else:
            Eprime_k = None

        # Initialization of the signed distance in the ribbon element - by inverting the tip asymptotics
        sgndDist_k = 1e50 * np.ones((Fr_lstTmStp.mesh.NumberOfElts,), float)  # Initializing the cells with extremely
        # large float value. (algorithm requires inf)

        perfNode_tipInv = instrument_start('tip inversion', perfNode)

        sgndDist_k[Fr_lstTmStp.EltRibbon] = - TipAsymInversion(Fr_kplus1.w,
                                                               Fr_lstTmStp,
                                                               mat_properties,
                                                               sim_properties,
                                                               timeStep,
                                                               Kprime_k=Kprime_k,
                                                               Eprime_k=Eprime_k)

        status, fail_cause = True, None
        # if tip inversion returns nan
        if np.isnan(sgndDist_k[Fr_lstTmStp.EltRibbon]).any():
            status = False
            fail_cause = 'tip inversion failed'
            exitstatus = 7

        if perfNode_tipInv is not None:
            instrument_close(perfNode, perfNode_tipInv, None, len(Fr_lstTmStp.EltRibbon),
                             status, fail_cause, Fr_lstTmStp.time)
            perfNode.tipInv_data.append(perfNode_tipInv)

        if not status:
            return exitstatus, None

        # Check if the front is receding
        sgndDist_k[Fr_lstTmStp.EltRibbon] = np.minimum(sgndDist_k[Fr_lstTmStp.EltRibbon],
                                                       Fr_lstTmStp.sgndDist[Fr_lstTmStp.EltRibbon])

        # region expected to have the front after propagation. The signed distance of the cells only in this region will
        # evaluated with the fast marching method to avoid unnecessary computation cost
        current_prefactor = sim_properties.get_time_step_prefactor(Fr_lstTmStp.time + timeStep)
        front_region =  np.where(abs(Fr_lstTmStp.sgndDist) < current_prefactor * 6.66 * (
                                            Fr_lstTmStp.mesh.hx ** 2 + Fr_lstTmStp.mesh.hy ** 2) ** 0.5)[0]

        if not np.in1d(Fr_kplus1.EltTip, front_region).any():
            raise SystemExit("The tip elements are not in the band. Increase the size of the band for FMM to evaluate"
                             " level set.")
        # the search region outwards from the front position at last time step
        pstv_region = np.where(Fr_lstTmStp.sgndDist[front_region] >= -(Fr_lstTmStp.mesh.hx ** 2 +
                                                                       Fr_lstTmStp.mesh.hy ** 2) ** 0.5)[0]
        # the search region inwards from the front position at last time step
        ngtv_region = np.where(Fr_lstTmStp.sgndDist[front_region] < 0)[0]

        # SOLVE EIKONAL eq via Fast Marching Method starting to get the distance from tip for each cell.
        SolveFMM(sgndDist_k,
                 Fr_lstTmStp.EltRibbon,
                 Fr_lstTmStp.EltChannel,
                 Fr_lstTmStp.mesh,
                 front_region[pstv_region],
                 front_region[ngtv_region])

        # # if some elements remain unevaluated by fast marching method. It happens with unrealistic fracture geometry.
        # # todo: not satisfied with why this happens. need re-examining
        # if max(sgndDist_k) == 1e50:
        #     exitstatus = 2
        #     return exitstatus, None

        # do it only once if not anisotropic
        if not (sim_properties.paramFromTip or mat_properties.anisotropic_K1c
                or mat_properties.TI_elasticity) or sim_properties.explicitProjection:
            break

        norm = np.linalg.norm(abs(alpha_ribbon_k - alpha_ribbon_km1) / np.pi * 2)
        if norm < sim_properties.toleranceProjection:
            if sim_properties.verbosity > 1:
                print("Projection iteration converged after " + repr(itr - 1) + " iterations; exiting norm " +
                      repr(norm))
            break
        alpha_ribbon_km1 = np.copy(alpha_ribbon_k)
        if sim_properties.verbosity > 1:
            print("iterating on projection... norm = " + repr(norm))
        itr += 1

    #todo Hack!!! keep going if projection does not converge
    # if itr == sim_properties.maxProjItrs:
    #     exitstatus = 10
    #     return exitstatus, None

    Fr_kplus1.v = -(sgndDist_k[Fr_kplus1.EltTip] - Fr_lstTmStp.sgndDist[Fr_kplus1.EltTip]) / timeStep
    Fr_kplus1.sgndDist = sgndDist_k
    Fr_kplus1.sgndDist_last = Fr_lstTmStp.sgndDist
    Fr_kplus1.timeStep_last = timeStep
    new_tip = np.where(np.isnan(Fr_kplus1.TarrvlZrVrtx[Fr_kplus1.EltTip]))[0]
    Fr_kplus1.TarrvlZrVrtx[Fr_kplus1.EltTip[new_tip]] = Fr_kplus1.time - Fr_kplus1.l[new_tip] / Fr_kplus1.v[new_tip]
    Fr_kplus1.LkOff = LkOff
    Fr_kplus1.LkOffTotal += np.sum(LkOff)
    Fr_kplus1.injectedVol += sum(Qin) * timeStep
    Fr_kplus1.efficiency = (Fr_kplus1.injectedVol - Fr_kplus1.LkOffTotal) / Fr_kplus1.injectedVol

    if sim_properties.saveRegime:
        regime = np.full((Fr_lstTmStp.mesh.NumberOfElts, ), np.nan, dtype=np.float32)
        regime[Fr_lstTmStp.EltRibbon] = find_regime(Fr_kplus1.w,
                                                    Fr_lstTmStp,
                                                    mat_properties,
                                                    sim_properties,
                                                    timeStep,
                                                    Kprime_k,
                                                    -sgndDist_k[Fr_lstTmStp.EltRibbon])
        Fr_kplus1.regime = regime

    if fluid_properties.turbulence:
        if sim_properties.saveReynNumb or sim_properties.saveFluidFlux:
            ReNumb, check = turbulence_check_tip(fluidVel, Fr_kplus1, fluid_properties, return_ReyNumb=True)
            if sim_properties.saveReynNumb:
                Fr_kplus1.ReynoldsNumber = ReNumb
            if sim_properties.saveFluidFlux:
                Fr_kplus1.fluidFlux = ReNumb * 3 / 4 / fluid_properties.density * fluid_properties.viscosity
        if sim_properties.saveFluidVel:
            Fr_kplus1.fluidVelocity = fluidVel
    else:
        if sim_properties.saveFluidFlux or sim_properties.saveFluidVel or sim_properties.saveReynNumb:
            ###todo: re-evaluating these parameters is highly inefficient. They have to be stored if neccessary when
            # the solution is evaluated.
            fluid_flux, fluid_vel, Rey_num = calculate_fluid_flow_characteristics_laminar(Fr_kplus1.w,
                                                                      C,
                                                                      mat_properties.SigmaO,
                                                                      Fr_kplus1.mesh,
                                                                      Fr_kplus1.EltCrack,
                                                                      Fr_kplus1.InCrack,
                                                                      fluid_properties.muPrime,
                                                                      fluid_properties.density)

            if sim_properties.saveFluidFlux:
                fflux = np.zeros((4, Fr_kplus1.mesh.NumberOfElts), dtype=np.float32)
                fflux[:, Fr_kplus1.EltCrack] = fluid_flux
                Fr_kplus1.fluidFlux = fflux
            if sim_properties.saveFluidVel:
                fvel = np.zeros((4, Fr_kplus1.mesh.NumberOfElts), dtype=np.float32)
                fvel[:, Fr_kplus1.EltCrack] = fluid_vel
                Fr_kplus1.fluidVelocity = fvel
            if sim_properties.saveReynNumb:
                Rnum = np.zeros((4, Fr_kplus1.mesh.NumberOfElts), dtype=np.float32)
                Rnum[:, Fr_kplus1.EltCrack] = Rey_num
                Fr_kplus1.ReynoldsNumber = Rnum

    if data[2]:
        return 14, Fr_kplus1

    exitstatus = 1
    return exitstatus, Fr_kplus1
<|MERGE_RESOLUTION|>--- conflicted
+++ resolved
@@ -1110,14 +1110,21 @@
                 typValue = np.copy(guess)
                 inter_itr_init = (vk, np.array([], dtype=int))
 
-                sol, data_Pic = Picard_Newton(None,
-                                       sys_fun,
-                                       guess,
-                                       typValue,
-                                       inter_itr_init,
-                                       sim_properties,
-                                       *arg,
-                                       perf_node=perfNode_widthConstrItr)
+                # Just uncomment Picard_Newton, delete this line and anderson to reset normal simulation
+                # sol, data_Pic = Picard_Newton(None,
+                #                        sys_fun,
+                #                        guess,
+                #                        typValue,
+                #                        inter_itr_init,
+                #                        sim_properties,
+                #                        *arg,
+                #                        perf_node=perfNode_widthConstrItr)
+                sol, data_Pic = Anderson(sys_fun,
+                                         guess,
+                                         inter_itr_init,
+                                         sim_properties,
+                                         *arg,
+                                         perf_node=perfNode_widthConstrItr)
 
             elif sim_properties.elastohydrSolver == 'RKL2':
                 sol, data_Pic = solve_width_pressure_RKL2(mat_properties.Eprime,
@@ -1126,33 +1133,8 @@
                                                           perfNode_widthConstrItr,
                                                           *arg)
             else:
-<<<<<<< HEAD
-                sys_fun = MakeEquationSystem_ViscousFluid
-                guess = 1e6 * np.ones((2 * len(to_solve_k) + len(to_impose_k) + 2 * len(neg),), dtype=np.float64)
-                guess[np.arange(len(to_solve_k))] = timeStep * sum(Qin) / len(to_solve_k) *\
-                                                    np.ones((len(to_solve_k),), float)
-
-            typValue = np.copy(guess)
-            inter_itr_init = (vk, np.array([], dtype=int))
-
-            # Just uncomment Picard_Newton, delete this line and anderson to reset normal simulation
-            # sol, data_Pic = Picard_Newton(None,
-            #                        sys_fun,
-            #                        guess,
-            #                        typValue,
-            #                        inter_itr_init,
-            #                        sim_properties,
-            #                        *arg,
-            #                        perf_node=perfNode_widthConstrItr)
-            sol, data_Pic = Anderson(sys_fun,
-                                     guess,
-                                     inter_itr_init,
-                                     sim_properties,
-                                     *arg,
-                                     perf_node=perfNode_widthConstrItr)
-=======
                 SystemExit("The given elasto-hydrodynamic solver is not supported!")
->>>>>>> 00e884f7
+
 
             failed_sol = np.isnan(sol).any()
 
