--- conflicted
+++ resolved
@@ -243,7 +243,7 @@
         Constructor function.
 
         """
-        if viscosity is  None:
+        if viscosity is None:
             # uniform viscosity
             self.viscosity = None
             self.muPrime = None
@@ -439,11 +439,6 @@
 
 # ----------------------------------------------------------------------------------------------------------------------
 
-<<<<<<< HEAD
-# --------------------------------------------------------------------------------------------------------
-=======
-
->>>>>>> afcdae96
 class SimulationProperties:
     """
     Class defining the simulation properties.
