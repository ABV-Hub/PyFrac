# -*- coding: utf-8 -*-
"""
This file is part of PyFrac.

Created by Haseeb Zia on Tue Nov 01 15:22:00 2016.
Copyright (c) "ECOLE POLYTECHNIQUE FEDERALE DE LAUSANNE, Switzerland, Geo-Energy Laboratory", 2016-2019.
All rights reserved. See the LICENSE.TXT file for more details.
"""

# imports
from properties import instrument_start, instrument_close
import numpy as np
from scipy.optimize import brentq
import warnings
from scipy.optimize import fsolve


beta_m = 2**(1/3) * 3**(5/6)
beta_mtld = 4/(15**(1/4) * (2**0.5 - 1)**(1/4))
cnst_mc = 3 * beta_mtld**4 / (4 * beta_m**3)
cnst_m = beta_m**3 / 3
Ki_c = 3000

# ----------------------------------------------------------------------------------------------------------------------
def C1(delta):
    if (delta >= 1 or delta <= 0):
        return cnst_m
    else:
        return 4 * (1 - 2 * delta) / (delta * (1 - delta)) * np.tan(np.pi * delta)

# ----------------------------------------------------------------------------------------------------------------------
def C2(delta):
    if delta == 1/3:
        return beta_mtld ** 4 / 4
    else:
        return 16 * (1 - 3 * delta) / (3 * delta * (2 - 3 * delta)) * np.tan(3 * np.pi / 2 * delta)

# ----------------------------------------------------------------------------------------------------------------------

def TipAsym_k_kt(dist, *args):
    """Residual function for the near-field k expansion (Garagash & Detournay, 2011)"""

    (wEltRibbon, Kprime, Eprime, muPrime, Cbar, DistLstTSEltRibbon, dt) = args

    return -wEltRibbon + ( Kprime / Eprime ) ** 2 * dist ** (1/2)

# ----------------------------------------------------------------------------------------------------------------------

def TipAsym_k_exp(dist, *args):
    """Residual function for the near-field k expansion (Garagash & Detournay, 2011)"""

    (wEltRibbon, Kprime, Eprime, muPrime, Cbar, DistLstTSEltRibbon, dt) = args

    return -wEltRibbon + ( Kprime / Eprime ) ** 2 * dist ** (1/2)

# ----------------------------------------------------------------------------------------------------------------------

def TipAsym_k_exp(dist, *args):
    """Residual function for the near-field k expansion (Garagash & Detournay, 2011)"""

    (wEltRibbon, Kprime, Eprime, fluidProp, Cbar, DistLstTSEltRibbon, dt) = args

    V = (dist - DistLstTSEltRibbon) / dt
    l_mk = (Kprime ** 3 / (Eprime ** 2 * fluidProp.muPrime * V)) ** 2
    l_mtk = Kprime ** 8 / (Eprime ** 6 * fluidProp.muPrime ** 2 * (2 * Cbar) ** 2 * V)
    l1 = (l_mk ** (-1/2) + l_mtk ** (-1/2)) ** (-2)
    l2 = (2 / 3 * l_mk ** (-1/2) + l_mtk ** (-1/2)) ** (-2)

    return -wEltRibbon + ( Kprime / Eprime ) ** 2 * dist ** (1/2) * ( 1 + 4 * np.pi * (dist/l1) ** (1/2) + 64 *
                                                                      (dist * np.log(dist) / (l1 * l2) ** (1/2)))

# ----------------------------------------------------------------------------------------------------------------------

def TipAsym_m_exp(dist, *args):
    """Residual function for the far-field m expansion (Garagash & Detournay, 2011)"""

    (wEltRibbon, Kprime, Eprime, fluidProp, Cbar, DistLstTSEltRibbon, dt) = args

    V = (dist - DistLstTSEltRibbon) / dt
    l_mmt = (2 * Cbar) ** 6 * Eprime ** 2 / ( V ** 5 * fluidProp.muPrime ** 2)

    return -wEltRibbon + ( V * fluidProp.muPrime / Eprime ) ** (1/3) * dist ** (2/3) * ( beta_m + 1 / 2 * (l_mmt / dist) ** (1/6)
                                                                               - 3 ** (1/6) / 2 ** (7/3) * (l_mmt / dist) ** (1/3)
                                                                               + 2 ** (7/3) / 3 ** (5/3) * (l_mmt / dist) ** (1/2)
                                                                               - 0.7406 * (l_mmt / dist) ** (2/3 - 0.1387))

# ----------------------------------------------------------------------------------------------------------------------

def TipAsym_mt_exp(dist, *args):
    """Residual function for the intermediate-field m expansion (Garagash & Detournay, 2011)"""

    (wEltRibbon, Kprime, Eprime, fluidProp, Cbar, DistLstTSEltRibbon, dt) = args

    V = (dist - DistLstTSEltRibbon) / dt
    l_mtk = Kprime ** 8 / (Eprime ** 6 * fluidProp.muPrime ** 2 * (2 * Cbar) ** 2 * V)
    l_mmt = (2 * Cbar) ** 6 * Eprime ** 2 / (V ** 5 * fluidProp.muPrime ** 2)

    return -wEltRibbon + (2 * Cbar * V ** (1/2) * fluidProp.muPrime / Eprime ) ** (1/4) * dist ** (5/8) * (0.0161 * (l_mtk / dist) ** (5/8 - 0.06999)
                                                                                                 + 2.53356 + 1.30165 * (dist/l_mmt) ** (1/8)
                                                                                                 - 0.451609 * (dist/l_mmt) ** (1/4)
                                                                                                 + 0.183355 * (dist/l_mmt) ** (3/8))

# ----------------------------------------------------------------------------------------------------------------------

def TipAsym_viscStor_Res(dist, *args):
    """Residual function for viscosity dominate regime, without leak off"""

    (wEltRibbon, Kprime, Eprime, fluidProp, Cbar, DistLstTSEltRibbon, dt) = args

    return wEltRibbon - (18 * 3 ** 0.5 * (dist - DistLstTSEltRibbon) / dt * fluidProp.muPrime / Eprime) ** (1 / 3) * dist ** (
            2 / 3)

# ----------------------------------------------------------------------------------------------------------------------

def TipAsym_MDR_Res(dist, *args):
    """Residual function for viscosity dominate regime, without leak off"""

    (wEltRibbon, Kprime, Eprime, fluidProp, Cbar, DistLstTSEltRibbon, dt) = args

    density = 1000

    return wEltRibbon - (1.89812 * dist ** 0.740741 * ((dist - DistLstTSEltRibbon) / dt) ** 0.481481 * (
                fluidProp.muPrime ** 0.7 * density ** 0.3) ** 0.37037) / Eprime ** 0.37037

# ----------------------------------------------------------------------------------------------------------------------

def TipAsym_M_MDR_Res(dist, *args):
    """Residual function for viscosity dominate regime, without leak off"""

    (wEltRibbon, Kprime, Eprime, fluidProp, Cbar, DistLstTSEltRibbon, dt) = args

    density = 1000
    Vel = (dist - DistLstTSEltRibbon) / dt

    return wEltRibbon - 3.14735 * dist ** (2/3) * ((dist - DistLstTSEltRibbon) / dt) ** (1/3) * fluidProp.muPrime ** (1/3) * (1 +
    0.255286 * dist ** 0.2 * Vel ** 0.4 * density ** 0.3 / (Eprime ** 0.1 * fluidProp.muPrime ** 0.2)) ** 0.37037 / Eprime**(1/3)

# ----------------------------------------------------------------------------------------------------------------------

def TipAsym_viscLeakOff_Res(dist, *args):
    """Residual function for viscosity dominated regime, with leak off"""

    (wEltRibbon, Kprime, Eprime, fluidProp, Cbar, DistLstTSEltRibbon, dt) = args

    return wEltRibbon - 4 / (15 * np.tan(np.pi / 8)) ** 0.25 * (2 * Cbar * fluidProp.muPrime / Eprime) ** 0.25 * ((dist -
            DistLstTSEltRibbon) / dt) ** 0.125 * dist ** (5 / 8)

# -----------------------------------------------------------------------------------------------------------------------

def TipAsym_MK_zrthOrder_Res(dist, *args):
    """Residual function for viscosity to toughness regime with transition, without leak off"""

    (wEltRibbon, Kprime, Eprime, fluidProp, Cbar, DistLstTSEltRibbon, dt) = args

    if Kprime == 0:
        return TipAsym_viscStor_Res(dist, *args)
    if fluidProp.muPrime == 0:
        # return toughness dominated asymptote
        return dist - wEltRibbon ** 2 * (Eprime / Kprime) ** 2

    w_tld = Eprime * wEltRibbon / (Kprime * dist**0.5)
    V = (dist - DistLstTSEltRibbon) / dt
    return w_tld - (1 + beta_m**3 * Eprime**2 * V * dist**0.5 * fluidProp.muPrime / Kprime**3)**(1/3)

# -----------------------------------------------------------------------------------------------------------------------

def TipAsym_MK_deltaC_Res(dist, *args):
    """Residual function for viscosity to toughness regime with transition, without leak off"""

    (wEltRibbon, Kprime, Eprime, fluidProp, Cbar, DistLstTSEltRibbon, dt) = args

    if Kprime == 0:
        return TipAsym_viscStor_Res(dist, *args)
    if fluidProp.muPrime == 0:
        # return toughness dominated asymptote
        return dist - wEltRibbon ** 2 * (Eprime / Kprime) ** 2

    w_tld = Eprime * wEltRibbon / (Kprime * dist ** 0.5)

    V = (dist - DistLstTSEltRibbon) / dt
    l_mk = (Kprime ** 3 / (Eprime ** 2 * fluidProp.muPrime * V)) ** 2
    x_tld = (dist / l_mk) ** (1/2)
    delta = 1 / 3 * beta_m ** 3 * x_tld / (1 + beta_m ** 3 * x_tld)
    return w_tld - (1 + 3 * C1(delta) * x_tld) ** (1/3)

# ----------------------------------------------------------------------------------------------------------------------

def TipAsym_MTildeK_zrthOrder_Res(dist, *args):
    """Residual function for zeroth-order solution for M~K edge tip asymptote"""

    (wEltRibbon, Kprime, Eprime, fluidProp, Cbar, DistLstTSEltRibbon, dt) = args

    w_tld = Eprime * wEltRibbon / (Kprime * dist ** 0.5)
    V = (dist - DistLstTSEltRibbon) / dt
    return -w_tld + (1 + beta_mtld**4 * 2 * Cbar * Eprime**3 * dist**0.5 * V**0.5 * fluidProp.muPrime / Kprime**4)**(1/4)

# ----------------------------------------------------------------------------------------------------------------------

def TipAsym_MTildeK_deltaC_Res(dist, *args):
    """Residual function for viscosity to toughness regime with transition, without leak off"""

    (wEltRibbon, Kprime, Eprime, fluidProp, Cbar, DistLstTSEltRibbon, dt) = args

    w_tld = Eprime * wEltRibbon / (Kprime * dist ** 0.5)

    V = (dist - DistLstTSEltRibbon) / dt
    l_mk = (Kprime ** 3 / (Eprime ** 2 * fluidProp.muPrime * V)) ** 2
    chi = 2 * Cbar * Eprime / (V**0.5 * Kprime)
    x_tld = (dist / l_mk) ** (1/2)
    delta = 1 / 4 * beta_mtld ** 4 * chi * x_tld / (1 + beta_mtld ** 4 * chi * x_tld)
    return w_tld - (1 + 4 * C2(delta) * x_tld * chi) ** (1/3)

# ----------------------------------------------------------------------------------------------------------------------

def f(K, Cb, Con):
    if K >= 1:
        return 0
    elif Cb > 100:
        return (1 - K ** 4) / (4 * cnst_m * Cb)
    elif Cb == 0 and K == 0:
        return 1 / (3 * Con)
    elif Cb == 0:
        return 1 / (3 * Con) * ( 1 - K ** 3)
    else:
        return 1 / (3 * Con) * (
            1 - K ** 3 - 3 * Cb * (1 - K ** 2) / 2 + 3 * Cb ** 2 * (1 - K) - 3 * Cb ** 3 * np.log((Cb + 1) / (Cb + K)))

# ----------------------------------------------------------------------------------------------------------------------

def TipAsym_Universal_1stOrder_Res(dist, *args):
    """More precise function to be minimized to find root for universal Tip asymptote (see Donstov and Pierce)"""

    (wEltRibbon, Kprime, Eprime, fluidProp, Cbar, DistLstTSEltRibbon, dt) = args

    if Cbar == 0:
        return TipAsym_MK_deltaC_Res(dist, *args)

    Vel = (dist - DistLstTSEltRibbon) / dt
    Kh = Kprime * dist ** 0.5 / (Eprime * wEltRibbon)
    Ch = 2 * Cbar * dist ** 0.5 / (Vel ** 0.5 * wEltRibbon)
    sh = fluidProp.muPrime * Vel * dist ** 2 / (Eprime * wEltRibbon ** 3)

    g0 = f(Kh, cnst_mc * Ch, cnst_m)
    delt = cnst_m * (1 + cnst_mc * Ch) * g0
    gdelt = f(Kh, Ch * C2(delt) / C1(delt), C1(delt))

    return sh - gdelt

# ----------------------------------------------------------------------------------------------------------------------

def TipAsym_Universal_zrthOrder_Res(dist, *args):
    """Function to be minimized to find root for universal Tip asymptote (see Donstov and Pierce 2017)"""
    
    (wEltRibbon, Kprime, Eprime, fluidProp, Cbar, DistLstTSEltRibbon, dt) = args

    if Cbar == 0:
        return TipAsym_MK_zrthOrder_Res(dist, *args)

    Vel = (dist - DistLstTSEltRibbon) / dt

    Kh = Kprime * dist ** 0.5 / (Eprime * wEltRibbon)
    Ch = 2 * Cbar * dist ** 0.5 / (Vel ** 0.5 * wEltRibbon)
    g0 = f(Kh, cnst_mc * Ch, cnst_m)
    sh = fluidProp.muPrime * Vel * dist ** 2 / (Eprime * wEltRibbon ** 3)

    return sh - g0


# ----------------------------------------------------------------------------------------------------------------------

def TipAsym_Hershcel_Burkley_Res(dist, *args):
    """Function to be minimized to find root for Herschel Bulkley (see Bessmertnykh and Donstov 2019)"""

    (wEltRibbon, Kprime, Eprime, fluidProp, Cbar, DistLstTSEltRibbon, dt) = args
    
    if Cbar == 0:
        return TipAsym_power_law_MK_Res(dist, *args)
    
    Vel = (dist - DistLstTSEltRibbon) / dt
    n = fluidProp.n
    alpha = -0.3107 * n + 1.9924
    X = 2 * Cbar * Eprime / np.sqrt(Vel) / Kprime
    Mprime = 2**(n + 1) * (2 * n + 1)**n / n**n * fluidProp.k
    ell = (Kprime**(n + 2) / Mprime / Vel**n / Eprime**(n + 1))**(2 / (2 - n))
    xt = np.sqrt(dist / ell)
    T0t = fluidProp.T0 * 2 * Eprime * ell / Kprime / Kprime
    wtTau = 2 * np.sqrt(np.pi * T0t) * xt
    wt = ((wEltRibbon * Eprime / Kprime / np.sqrt(dist))**alpha - wtTau**alpha)**(1 / alpha)

    theta = 0.0452 * n**2 - 0.178 * n + 0.1753
    Vm = 1 - wt ** -((2 + n) / (1 + theta))
    Vmt = 1 - wt ** -((2 + 2 * n) / (1 + theta))
    dm = (2 - n) / (2 + n)
    dmt = (2 - n) / (2 + 2 * n)
    Bm = (2 * (2 + n)**2 / n * np.tan(np.pi * n / (2 + n)))**(1 / (2 + n))
    Bmt = (64 * (1 + n) ** 2 / (3 * n *(4 + n)) * np.tan(3 * np.pi * n / (4 * (1 + n))))**(1 / (2 + 2 * n))
    
    dt1 = dmt * dm * Vmt * Vm * \
          (Bm**((2 + n) / n) * Vmt**((1 + theta) / n) + X / wt * Bmt**(2 * (1 + n) / n) * Vm**((1 + theta) / n)) / \
          (dmt * Vmt * Bm**((2 + n) / n) * Vmt**((1 + theta) / n) +
           dm * Vm * X / wt * Bmt**(2 * (1 + n) / n) * Vm**((1 + theta) / n))

    return xt**((2 - n) / (1 + theta)) - dt1 * wt**((2 + n) / (1 + theta)) * (dm**(1 + theta) * Bm**(2 + n) +
                            dmt**(1 + theta) * Bmt**(2 * (1 + n)) * ((1 + X / wt)**n - 1))**(-1 / (1 + theta))


# ----------------------------------------------------------------------------------------------------------------------

def TipAsym_power_law_Res(dist, *args):
    """Function to be minimized to find root for power-law fluid (see e.g. Bessmertnykh and Donstov 2019)"""

    (wEltRibbon, Kprime, Eprime, fluidProp, Cbar, DistLstTSEltRibbon, dt) = args
    
    if Cbar == 0:
        return TipAsym_power_law_MK_Res(dist, *args)
    
    Vel = (dist - DistLstTSEltRibbon) / dt
    n = fluidProp.n
    X = 2 * Cbar * Eprime / np.sqrt(Vel) / Kprime
    Mprime = 2**(n + 1) * (2 * n + 1)**n / n**n * fluidProp.k
    ell = (Kprime**(n + 2) / Mprime / Vel**n / Eprime**(n + 1))**(2 / (2 - n))
    xt = np.sqrt(dist / ell)
    wt = wEltRibbon * Eprime / Kprime / np.sqrt(dist)

    theta = 0.0452 * n**2 - 0.178 * n + 0.1753
    Vm = 1 - wt ** -((2 + n) / (1 + theta))
    Vmt = 1 - wt ** -((2 + 2 * n) / (1 + theta))
    dm = (2 - n) / (2 + n)
    dmt = (2 - n) / (2 + 2 * n)
    Bm = (2 * (2 + n)**2 / n * np.tan(np.pi * n / (2 + n)))**(1 / (2 + n))
    Bmt = (64 * (1 + n) ** 2 / (3 * n *(4 + n)) * np.tan(3 * np.pi * n / (4 * (1 + n))))**(1 / (2 + 2 * n))

    dt1 = dmt * dm * Vmt * Vm * \
          (Bm**((2 + n) / n) * Vmt**((1 + theta) / n) + X / wt * Bmt**(2 * (1 + n) / n) * Vm**((1 + theta) / n)) / \
          (dmt * Vmt * Bm**((2 + n) / n) * Vmt**((1 + theta) / n) +
           dm * Vm * X / wt * Bmt**(2 * (1 + n) / n) * Vm**((1 + theta) / n))

    return xt**((2 - n) / (1 + theta)) - dt1 * wt**((2 + n) / (1 + theta)) * (dm**(1 + theta) * Bm**(2 + n) +
                            dmt**(1 + theta) * Bmt**(2 * (1 + n)) * ((1 + X / wt)**n - 1))**(-1 / (1 + theta))


# ----------------------------------------------------------------------------------------------------------------------

def TipAsym_Hershcel_Burkley_MK_Res(dist, *args):
    """Function to be minimized to find root for power-law fluid (see e.g. Bessmertnykh and Donstov 2019)"""

    (wEltRibbon, Kprime, Eprime, fluidProp, Cbar, DistLstTSEltRibbon, dt) = args

    Vel = (dist - DistLstTSEltRibbon) / dt
    n = fluidProp.n
    alpha = -0.3107 * n + 1.9924
    X = 2 * Cbar * Eprime / np.sqrt(Vel) / Kprime
    Mprime = 2**(n + 1) * (2 * n + 1)**n / n**n * fluidProp.k
    ell = (Kprime**(n + 2) / Mprime / Vel**n / Eprime**(n + 1))**(2 / (2 - n))
    xt = np.sqrt(dist / ell)
    T0t = fluidProp.T0 * 2 * Eprime * ell / Kprime / Kprime
    wtTau = 2 * np.sqrt(np.pi * T0t) * xt
    wt = ((wEltRibbon * Eprime / Kprime / np.sqrt(dist))**alpha - wtTau**alpha)**(1 / alpha)

    theta = 0.0452 * n**2 - 0.178 * n + 0.1753
    dm = (2 - n) / (2 + n)
    Bm = (2 * (2 + n)**2 / n * np.tan(np.pi * n / (2 + n)))**(1 / (2 + n))

    return wt - (1 + (Bm**(2 + n) * xt**(2 - n))**(1 / (1 + theta)))**((1 + theta) / (2 + n)) 

# ----------------------------------------------------------------------------------------------------------------------

def TipAsym_power_law_MK_Res(dist, *args):
    """Function to be minimized to find root for power-law fluid (see e.g. Bessmertnykh and Donstov 2019)"""

    (wEltRibbon, Kprime, Eprime, fluidProp, Cbar, DistLstTSEltRibbon, dt) = args

    Vel = (dist - DistLstTSEltRibbon) / dt
    n = fluidProp.n
    Mprime = 2**(n + 1) * (2 * n + 1)**n / n**n * fluidProp.k
    ell = (Kprime**(n + 2) / Mprime / Vel**n / Eprime**(n + 1))**(2 / (2 - n))
    xt = np.sqrt(dist / ell)
    wt = wEltRibbon * Eprime / Kprime / np.sqrt(dist)

    theta = 0.0452 * n**2 - 0.178 * n + 0.1753
    dm = (2 - n) / (2 + n)
    Bm = (2 * (2 + n)**2 / n * np.tan(np.pi * n / (2 + n)))**(1 / (2 + n))

    return wt - (1 + (Bm**(2 + n) * xt**(2 - n))**(1 / (1 + theta)))**((1 + theta) / (2 + n)) 


# ----------------------------------------------------------------------------------------------------------------------

def TipAsym_PowerLaw_M_vertex_Res(dist, *args):
    
    (wEltRibbon, Kprime, Eprime, fluidProp, Cbar, DistLstTSEltRibbon, dt) = args
    n = fluidProp.n    
    Mprime = 2**(n + 1) * (2 * n + 1)**n / n**n * fluidProp.k
    Vel = (dist - DistLstTSEltRibbon) / dt
    Bm = (2 * (2 + n)**2 / n * np.tan(np.pi * n / (2 + n)))**(1 / (2 + n))
    
    return wEltRibbon - Bm * (Mprime * Vel**n / Eprime) ** (1 / (2 + n)) * dist ** (2 / (2 + n))

    
# ----------------------------------------------------------------------------------------------------------------------

def TipAsym_variable_Toughness_Res(dist, *args):

    (wEltRibbon, Eprime, Kprime_func, anisotropic_flag, alpha, zero_vertex, center_coord) = args

    if zero_vertex == 0:

        x = center_coord[0] + dist * np.cos(alpha)
        y = center_coord[1] + dist * np.sin(alpha)

    elif zero_vertex == 1:

        x = center_coord[0] - dist * np.cos(alpha)
        y = center_coord[1] + dist * np.sin(alpha)

    elif zero_vertex == 2:

        x = center_coord[0] - dist * np.cos(alpha)
        y = center_coord[1] - dist * np.sin(alpha)

    elif zero_vertex == 3:

        x = center_coord[0] + dist * np.cos(alpha)
        y = center_coord[1] - dist * np.sin(alpha)

    if anisotropic_flag:
        Kprime = Kprime_func(alpha)
    else:
        Kprime = Kprime_func(x,y)

    return dist - wEltRibbon ** 2 * (Eprime / Kprime) ** 2


#-----------------------------------------------------------------------------------------------------------------------

def Vm_residual(dist, *args):
    
    (wEltRibbon, Kprime, Eprime, fluidProp, Cbar, DistLstTSEltRibbon, dt) = args
    
    Vel = (dist - DistLstTSEltRibbon) / dt
    n = fluidProp.n
    alpha = -0.3107 * n + 1.9924
    X = 2 * Cbar * Eprime / np.sqrt(Vel) / Kprime
    Mprime = 2**(n + 1) * (2 * n + 1)**n / n**n * fluidProp.k
    ell = (Kprime**(n + 2) / Mprime / Vel**n / Eprime**(n + 1))**(2 / (2 - n))
    xt = np.sqrt(dist / ell)
    T0t = fluidProp.T0 * 2 * Eprime * ell / Kprime / Kprime
    wtTau = 2 * np.sqrt(np.pi * T0t) * xt
    wt = ((wEltRibbon * Eprime / Kprime / np.sqrt(dist))**alpha - wtTau**alpha)**(1 / alpha)
    theta = 0.0452 * n**2 - 0.178 * n + 0.1753
    
    return 100 * np.finfo(float).eps - 1 + wt ** -((2 + 2 * n) / (1 + theta))


#-----------------------------------------------------------------------------------------------------------------------

def FindBracket_dist(w, Kprime, Eprime, fluidProp, Cprime, DistLstTS, dt, mesh, ResFunc, simProp):
    """ 
    Find the valid bracket for the root evaluation function.
    """

    a = -DistLstTS * (1 + 5e3 * np.finfo(float).eps)
    if fluidProp.rheology == "Newtonian" or sum(Cprime) == 0:
        b = np.full((len(w),), 6 * (mesh.hx**2 + mesh.hy**2)**0.5, dtype=np.float64)
    elif simProp.get_tipAsymptote()  in ["PLF", "PLF_aprox", "PLF_num_quad"]:
        b = (w * Eprime / Kprime)**2 - np.finfo(float).eps
    elif simProp.get_tipAsymptote()  in ["HBF", "HBF_aprox", "HBF_num_quad"]:
        b = np.zeros(len(w), dtype=np.float64)
        for i in range(0, len(w)):
            TipAsmptargs = (w[i], Kprime[i], Eprime[i], fluidProp, Cprime[i], -DistLstTS[i], dt)
            b[i] = fsolve(Vm_residual, (w[i] * Eprime[i] / Kprime[i])**2, args=TipAsmptargs)
        
        
    for i in range(0, len(w)):

        TipAsmptargs = (w[i], Kprime[i], Eprime[i], fluidProp, Cprime[i], -DistLstTS[i], dt)
        Res_a = ResFunc(a[i], *TipAsmptargs)
        Res_b = ResFunc(b[i], *TipAsmptargs)

        cnt = 0
        mid = b[i]
        while Res_a * Res_b > 0:
            mid = (a[i] + 2 * mid) / 3  # weighted
            Res_a = ResFunc(mid, *TipAsmptargs)
            cnt += 1
            if Res_a * Res_b < 0:
                a[i] = mid
                break
            elif Res_a > 0.0 and Res_b > 0.0:
                mid_b = b[i] * 2 ** cnt
                Res_b = ResFunc(mid_b, *TipAsmptargs)
                if Res_a * Res_b < 0:
                    a[i] = mid
                    b[i] = mid_b
                    break
            if cnt >= 100:  # Should assume not propagating. not set to check how frequently it happens.
                a[i] = np.nan
                b[i] = np.nan
                break

    return a, b


# ----------------------------------------------------------------------------------------------------------------------

<<<<<<< HEAD
def TipAsymInversion(w, frac, matProp, fluidProp, simParmtrs, dt=None, Kprime_k=None, Eprime_k=None, delta_Kprime_k =None,
=======
def TipAsymInversion(w, frac, matProp, simParmtrs, dt=None, Kprime_k=None, Eprime_k=None, delta_Kprime_k =None,
>>>>>>> 844eca61
                     dist_to_Kjump=None, perfNode=None):
    """ 
    Evaluate distance from the front using tip assymptotics according to the given regime, given the fracture width in
    the ribbon cells.

    Arguments:
        w (ndarray):                        -- fracture width.
        frac (Fracture):                    -- current fracture object.
        matProp (MaterialProperties):       -- material properties.
        fluidProp (FluidProperties):        -- fluid properties.
        simParmtrs (SimulationParameters):  -- Simulation parameters.
        dt (float):                         -- time step.
        Kprime_k (ndarray-float):           -- Kprime for current iteration of toughness loop. if not given, the Kprime
                                               from the given material properties object will be used.
        Eprime_k (float):                   -- the plain strain modulus.
    Returns:
        dist (ndarray):                     -- distance (unsigned) from the front to the ribbon cells.
    """

    if Kprime_k == None:
        Kprime = matProp.Kprime[frac.EltRibbon]
    else:
        Kprime = Kprime_k

    if Eprime_k == None:
        Eprime = np.full((frac.EltRibbon.size,), matProp.Eprime)
    else:
        Eprime = Eprime_k

    if delta_Kprime_k == None:
        delta_Kprime_k = np.zeros(len(frac.EltRibbon))

    if dist_to_Kjump == None:
        dist_to_Kjump = np.zeros(len(frac.EltRibbon))

    if simParmtrs.get_tipAsymptote() == 'U':
        ResFunc = TipAsym_Universal_zrthOrder_Res
    elif simParmtrs.get_tipAsymptote() == 'U1':
        ResFunc = TipAsym_Universal_1stOrder_Res
    elif simParmtrs.get_tipAsymptote() == 'K':
        ResFunc = TipAsym_k_kt
        #return w[frac.EltRibbon] ** 2 * (Eprime / Kprime) ** 2
    elif simParmtrs.get_tipAsymptote() == 'Kt':
        ResFunc = TipAsym_k_kt
        #return w[frac.EltRibbon] ** 2 * (Eprime / Kprime) ** 2
    elif simParmtrs.get_tipAsymptote() == 'M':
        ResFunc = TipAsym_viscStor_Res
    elif simParmtrs.get_tipAsymptote() == 'Mt':
        ResFunc = TipAsym_viscLeakOff_Res
    elif simParmtrs.get_tipAsymptote() == 'MK':
        ResFunc = TipAsym_MK_zrthOrder_Res
    elif simParmtrs.get_tipAsymptote() == 'MDR':
        ResFunc = TipAsym_MDR_Res
    elif simParmtrs.get_tipAsymptote() == 'M_MDR':
        ResFunc = TipAsym_M_MDR_Res
    elif simParmtrs.get_tipAsymptote() in ["HBF", "HBF_aprox", "HBF_num_quad"]:
        ResFunc = TipAsym_Hershcel_Burkley_Res
    elif simParmtrs.get_tipAsymptote() in ["PLF", "PLF_aprox", "PLF_num_quad"]:
        ResFunc = TipAsym_power_law_Res
    elif simParmtrs.get_tipAsymptote() == 'PLF_M':
        ResFunc = TipAsym_PowerLaw_M_vertex_Res
    else:
        raise SystemExit("Tip asymptote type not supported!")

    Kprime_act = calculateKprimeAct(Kprime, -frac.sgndDist[frac.EltRibbon], dist_to_Kjump, delta_Kprime_k, frac.mesh)
    # checking propagation condition
    stagnant = np.where(Kprime_act * (-frac.sgndDist[frac.EltRibbon])**0.5 / (
                                        Eprime * w[frac.EltRibbon]) > 1)[0]
    moving = np.arange(frac.EltRibbon.shape[0])[~np.in1d(frac.EltRibbon, frac.EltRibbon[stagnant])]

    a, b = FindBracket_dist(w[frac.EltRibbon[moving]],
                            Kprime[moving],
                            Eprime[moving],
                            fluidProp,
                            matProp.Cprime[frac.EltRibbon[moving]],
                            frac.sgndDist[frac.EltRibbon[moving]],
                            dt,
                            frac.mesh,
                            dist_to_Kjump,
                            delta_Kprime_k,
                            ResFunc)

    ## AM: part added to take care of nan's in the bracketing if bracketing is no longer possible.
    if any(np.isnan(a)):
        stagnant_from_bracketing = np.argwhere(np.isnan(a))[::,0]
        a = np.delete(a, stagnant_from_bracketing)
        b = np.delete(b, stagnant_from_bracketing)
        if not stagnant.size == 0:
            stagnant = np.sort(np.unique(np.hstack((stagnant, moving[stagnant_from_bracketing]))))
        else:
            stagnant = stagnant_from_bracketing
        moving = np.arange(frac.EltRibbon.shape[0])[~np.in1d(frac.EltRibbon, frac.EltRibbon[stagnant])]
    ## End of adaption

    # a, b = FindBracket_dist(w[frac.EltRibbon[moving]],
    #                         Kprime[moving],
    #                         Eprime[moving],
    #                         frac.muPrime[frac.EltRibbon[moving]],
    #                         matProp.Cprime[frac.EltRibbon[moving]],
    #                         frac.sgndDist[frac.EltRibbon[moving]],
    #                         dt,
    #                         frac.mesh,
    #                         ResFunc)

<<<<<<< HEAD
=======
    # a, b = FindBracket_dist(w[frac.EltRibbon[moving]],
    #                         Kprime[moving],
    #                         Eprime[moving],
    #                         frac.muPrime[frac.EltRibbon[moving]],
    #                         matProp.Cprime[frac.EltRibbon[moving]],
    #                         frac.sgndDist[frac.EltRibbon[moving]],
    #                         dt,
    #                         frac.mesh,
    #                         ResFunc)

>>>>>>> 844eca61
    dist = -frac.sgndDist[frac.EltRibbon]
    for i in range(0, len(moving)):
        # TipAsmptargs = (w[frac.EltRibbon[moving[i]]],
        #                 Kprime[moving[i]],
        #                 Eprime[moving[i]],
        #                 frac.muPrime[frac.EltRibbon[moving[i]]],
        #                 matProp.Cprime[frac.EltRibbon[moving[i]]],
        #                 -frac.sgndDist[frac.EltRibbon[moving[i]]],
        #                 dt)
        TipAsmptargs = (w[frac.EltRibbon[moving[i]]],
                        Kprime[moving[i]],
                        Eprime[moving[i]],
                        fluidProp,
                        matProp.Cprime[frac.EltRibbon[moving[i]]],
                        -frac.sgndDist[frac.EltRibbon[moving[i]]],

                        dt)
        try:
            if perfNode is None:
                dist[moving[i]] = brentq(ResFunc, a[i], b[i], TipAsmptargs)
            else:
                brentq_itr = instrument_start('Brent method', perfNode)
                dist[moving[i]], data = brentq(ResFunc, a[i], b[i], TipAsmptargs, full_output=True)
                instrument_close(perfNode, brentq_itr, None, None, data.converged, None, None)
                brentq_itr.iterations = data.iterations
                perfNode.brentMethod_data.append(brentq_itr)
        except RuntimeError:
            dist[moving[i]] = np.nan
        except ValueError:
            if simParmtrs.get_tipAsymptote() == 'U1':
                print("WARNING: First order did not converged: try with zero order.")
                try:
                    if perfNode is None:
                        dist[moving[i]] = brentq(TipAsym_Universal_zrthOrder_Res, a[i], b[i], TipAsmptargs)
                    else:
                        brentq_itr = instrument_start('Brent method', perfNode)
                        dist[moving[i]], data = brentq(ResFunc, a[i], b[i], TipAsmptargs, full_output=True)
                        instrument_close(perfNode, brentq_itr, None, None, data.converged, None, None)
                        brentq_itr.iterations = data.iterations
                        perfNode.brentMethod_data.append(brentq_itr)
                except RuntimeError:
                    dist[moving[i]] = np.nan
                except ValueError:
                    dist[moving[i]] = np.nan
            else:
                dist[moving[i]] = np.nan
    return dist

# -----------------------------------------------------------------------------------------------------------------------


def StressIntensityFactor(w, lvlSetData, EltTip, EltRibbon, stagnant, mesh, Eprime):
    """ 
    This function evaluate the stress intensity factor. See Donstov & Pierce Comput. Methods Appl. Mech. Engrn. 2017
    
    Arguments:
        w (ndarray-float):              fracture width
        lvlSetData (ndarray-float):     the level set values, i.e. distance from the fracture front
        EltTip (ndarray-int):           tip elements
        EltRibbon (ndarray-int):        ribbon elements
        stagnant (ndarray-boolean):     the stagnant tip cells
        mesh (CartesianMesh object):    mesh
        Eprime (ndarray):                 the plain strain modulus
        
    Returns:
        ndarray-float:                  the stress intensity factor of the stagnant cells. Zero is returned for the 
                                        tip cells that are moving.
    """
    KIPrime = np.zeros((EltTip.size,), float)
    for i in range(0, len(EltTip)):
        if stagnant[i]:
            neighbors = mesh.NeiElements[EltTip[i]]
            enclosing = np.append(neighbors, np.asarray(
                [neighbors[2] - 1, neighbors[2] + 1, neighbors[3] - 1, neighbors[3] + 1]))  # eight enclosing cells

            InRibbon = np.asarray([], int)  # find neighbors in Ribbon cells
            for e in range(8):
                found = np.where(EltRibbon == enclosing[e])[0]
                if found.size > 0:
                    InRibbon = np.append(InRibbon, EltRibbon[found[0]])

            if InRibbon.size == 1:
                KIPrime[i] = w[InRibbon[0]] * Eprime[i] / (-lvlSetData[InRibbon[0]]) ** 0.5
            elif InRibbon.size > 1:  # evaluate using least squares method
                KIPrime[i] = Eprime[i] * (w[InRibbon[0]] * (-lvlSetData[InRibbon[0]]) ** 0.5 + w[InRibbon[1]] * (
                    -lvlSetData[InRibbon[1]]) ** 0.5) / (-lvlSetData[InRibbon[0]] - lvlSetData[InRibbon[1]])
            else:  # ribbon cells not found in enclosure, evaluating with the closest ribbon cell
                RibbonCellsDist = ((mesh.CenterCoor[EltRibbon, 0] - mesh.CenterCoor[EltTip[i], 0]) ** 2 + (
                    mesh.CenterCoor[EltRibbon, 1] - mesh.CenterCoor[EltTip[i], 1]) ** 2) ** 0.5
                closest = EltRibbon[np.argmin(RibbonCellsDist)]
                KIPrime[i] = w[closest] * Eprime[i] / (-lvlSetData[closest]) ** 0.5

    return KIPrime

#-----------------------------------------------------------------------------------------------------------------------


def TipAsymInversion_hetrogenous_toughness(w, frac, mat_prop, level_set):
    """
    This function inverts the tip asymptote with the toughness value taken at the tip instead of taking at the ribbon
    cell.

    Argument:
        w (ndarray-float):                      fracture width
        frac (Fracture object):                 current fracture object
        matProp (MaterialProperties object):    material properties
        level_set (ndarray-float):              the level set values, i.e. signed distance from the fracture front

    Returns:
        ndarray-float:                          the inverted tip asymptote for the ribbon cells
    """

    zero_vrtx = find_zero_vertex(frac.EltRibbon, level_set, frac.mesh)
    dist = -level_set
    alpha = np.zeros((frac.EltRibbon.size,), dtype=np.float64)

    for i in range(0, len(frac.EltRibbon)):
        if zero_vrtx[i]==0:
            # north-east direction of propagation
            alpha[i] = np.arccos((dist[frac.EltRibbon[i]] - dist[frac.mesh.NeiElements[frac.EltRibbon[i], 1]]) / frac.mesh.hx)

        elif zero_vrtx[i]==1:
            # north-west direction of propagation
            alpha[i] = np.arccos((dist[frac.EltRibbon[i]] - dist[frac.mesh.NeiElements[frac.EltRibbon[i], 0]]) / frac.mesh.hx)

        elif zero_vrtx[i]==2:
            # south-west direction of propagation
            alpha[i] = np.arccos((dist[frac.EltRibbon[i]] - dist[frac.mesh.NeiElements[frac.EltRibbon[i], 0]]) / frac.mesh.hx)

        elif zero_vrtx[i]==3:
            # south-east direction of propagation
            alpha[i] = np.arccos((dist[frac.EltRibbon[i]] - dist[frac.mesh.NeiElements[frac.EltRibbon[i], 1]]) / frac.mesh.hx)

        warnings.filterwarnings("ignore")
        if abs(dist[frac.mesh.NeiElements[frac.EltRibbon[i], 0]] / dist[frac.mesh.NeiElements[frac.EltRibbon[i], 1]] - 1) < 1e-7:
            # if the angle is 90 degrees
            alpha[i] = np.pi / 2
        if abs(dist[frac.mesh.NeiElements[frac.EltRibbon[i], 2]] / dist[frac.mesh.NeiElements[frac.EltRibbon[i], 3]] - 1) < 1e-7:
            # if the angle is 0 degrees
            alpha[i] = 0

    sol = np.zeros((len(frac.EltRibbon),),dtype=np.float64)
    for i in range(0, len(frac.EltRibbon)):

        TipAsmptargs = (w[frac.EltRibbon[i]],
                        mat_prop.Eprime,
                        mat_prop.KprimeFunc,
                        mat_prop.anisotropic,
                        alpha[i],
                        zero_vrtx[i],
                        frac.mesh.CenterCoor[frac.EltRibbon[i]])

        # residual for zero distance; used as lower bracket
        residual_zero = TipAsym_variable_Toughness_Res(0, *TipAsmptargs)

        # the lower bracket (0) and the upper bracker (4x the maximum possible length in a cell) is divided into 16
        # equally distant points to sample the sign of the residual function. This is necessary to avoid missing a high
        # resolution variation in toughness. This also means that the toughness variations below the upper_bracket/16 is
        # not guaranteed to be caught.
        sample_lngths = np.linspace(4*(frac.mesh.hx**2 + frac.mesh.hy**2)**0.5 /
                                    16,4*(frac.mesh.hx**2 + frac.mesh.hy**2)**0.5,16)
        cnt = 0
        res_prdct = 0
        while res_prdct >= 0 and cnt < 16:
            res_prdct = residual_zero * TipAsym_variable_Toughness_Res(sample_lngths[cnt], *TipAsmptargs)
            cnt += 1

        if cnt == 16:
            sol[i] = np.nan
            return sol
        else:
            upper_bracket = sample_lngths[cnt-1]

        try:
            sol[i] = brentq(TipAsym_variable_Toughness_Res, 0, upper_bracket, TipAsmptargs)
        except RuntimeError:
            sol[i] = np.nan

    return sol-sol*1e-10

#-----------------------------------------------------------------------------------------------------------------------


def find_zero_vertex(Elts, level_set, mesh):
    """ find the vertex opposite to the propagation direction from which the perpendicular on the front is drawn"""

    zero_vertex = np.zeros((len(Elts),),dtype=int)
    for i in range(0, len(Elts)):
        neighbors = mesh.NeiElements[Elts]

        if level_set[neighbors[i, 0]] <= level_set[neighbors[i, 1]] and level_set[neighbors[i, 2]] <= level_set[
                                                                                                neighbors[i, 3]]:
            zero_vertex[i] = 0
        elif level_set[neighbors[i, 0]] > level_set[neighbors[i, 1]] and level_set[neighbors[i, 2]] <= level_set[
                                                                                                neighbors[i, 3]]:
            zero_vertex[i] = 1
        elif level_set[neighbors[i, 0]] > level_set[neighbors[i, 1]] and level_set[neighbors[i, 2]] > level_set[
                                                                                                neighbors[i, 3]]:
            zero_vertex[i] = 2
        elif level_set[neighbors[i, 0]] <= level_set[neighbors[i, 1]] and level_set[neighbors[i, 2]] > level_set[
                                                                                                neighbors[i, 3]]:
            zero_vertex[i] = 3

    return zero_vertex

#-----------------------------------------------------------------------------------------------------------------------

def calculateKprimeAct(Kprime, dist, dist_to_Kjump, delta_Kprime, mesh):
    """
    Calculating the actual value of the toughness to use for the approximation.
    """

    return Kprime + 1 / (1 + np.exp(-(dist - dist_to_Kjump)/mesh.regularization_exponent)) * delta_Kprime<|MERGE_RESOLUTION|>--- conflicted
+++ resolved
@@ -503,12 +503,8 @@
 
 # ----------------------------------------------------------------------------------------------------------------------
 
-<<<<<<< HEAD
-def TipAsymInversion(w, frac, matProp, fluidProp, simParmtrs, dt=None, Kprime_k=None, Eprime_k=None, delta_Kprime_k =None,
-=======
-def TipAsymInversion(w, frac, matProp, simParmtrs, dt=None, Kprime_k=None, Eprime_k=None, delta_Kprime_k =None,
->>>>>>> 844eca61
-                     dist_to_Kjump=None, perfNode=None):
+def TipAsymInversion(w, frac, matProp, fluidProp, simParmtrs, dt=None, Kprime_k=None, Eprime_k=None,
+                     delta_Kprime_k =None, dist_to_Kjump=None, perfNode=None):
     """ 
     Evaluate distance from the front using tip assymptotics according to the given regime, given the fracture width in
     the ribbon cells.
@@ -612,19 +608,6 @@
     #                         frac.mesh,
     #                         ResFunc)
 
-<<<<<<< HEAD
-=======
-    # a, b = FindBracket_dist(w[frac.EltRibbon[moving]],
-    #                         Kprime[moving],
-    #                         Eprime[moving],
-    #                         frac.muPrime[frac.EltRibbon[moving]],
-    #                         matProp.Cprime[frac.EltRibbon[moving]],
-    #                         frac.sgndDist[frac.EltRibbon[moving]],
-    #                         dt,
-    #                         frac.mesh,
-    #                         ResFunc)
-
->>>>>>> 844eca61
     dist = -frac.sgndDist[frac.EltRibbon]
     for i in range(0, len(moving)):
         # TipAsmptargs = (w[frac.EltRibbon[moving[i]]],
@@ -640,7 +623,6 @@
                         fluidProp,
                         matProp.Cprime[frac.EltRibbon[moving[i]]],
                         -frac.sgndDist[frac.EltRibbon[moving[i]]],
-
                         dt)
         try:
             if perfNode is None:
