# -*- coding: utf-8 -*-
"""
This file is part of PyFrac.

Created by Haseeb Zia on Fri June 16 17:49:21 2017.
Copyright (c) "ECOLE POLYTECHNIQUE FEDERALE DE LAUSANNE, Switzerland, Geo-Energy Laboratory", 2016-2019.
All rights reserved. See the LICENSE.TXT file for more details.
"""

# local imports
from mesh import CartesianMesh
from properties import MaterialProperties, FluidProperties, InjectionProperties, SimulationProperties
from fracture import Fracture
from controller import Controller
from fracture_initialization import Geometry, InitializationParameters
<<<<<<< HEAD
import os

=======
from utility import setup_logging_to_console

# setting up the verbosity level of the log at console
setup_logging_to_console(verbosity_level='info')
>>>>>>> 37dd7ad4

# creating mesh
Mesh = CartesianMesh(0.3, 0.3, 41, 41)

# solid properties
nu = 0.4                            # Poisson's ratio
youngs_mod = 3.3e10                 # Young's modulus
Eprime = youngs_mod / (1 - nu ** 2) # plain strain modulus
K_Ic = 0.5                          # fracture toughness

# material properties
Solid = MaterialProperties(Mesh,
                           Eprime,
                           K_Ic)

# injection parameters
Q0 = 0.001  # injection rate
Injection = InjectionProperties(Q0, Mesh)

# fluid properties
Fluid = FluidProperties(viscosity=1.1e-3)

# simulation properties
simulProp = SimulationProperties()
simulProp.finalTime = 1e5                           # the time at which the simulation stops
simulProp.set_tipAsymptote('M')                     # tip asymptote is evaluated with the viscosity dominated assumption
simulProp.frontAdvancing = 'explicit'               # to set explicit front tracking
simulProp.saveTSJump, simulProp.plotTSJump = 5, 5   # save and plot after every five time steps
simulProp.set_outputFolder("./Data/M_radial_explicit") # the disk address where the files are saved

# initialization parameters
Fr_geometry = Geometry('radial', radius=0.1)
init_param = InitializationParameters(Fr_geometry, regime='M')

# creating fracture object
Fr = Fracture(Mesh,
              init_param,
              Solid,
              Fluid,
              Injection,
              simulProp)


# create a Controller
controller = Controller(Fr,
                        Solid,
                        Fluid,
                        Injection,
                        simulProp)



# run the simulation
controller.run()

####################
# plotting results #
####################


if not os.path.isfile('./batch_run.txt'): # We only visualize for runs of specific examples

    from visualization import *

    # loading simulation results
    Fr_list, properties = load_fractures(address="./Data/M_radial_explicit")        # load all fractures
    time_srs = get_fracture_variable(Fr_list, variable='time')                      # list of times

    # plot fracture radius
    plot_prop = PlotProperties()
    plot_prop.lineStyle = '.'               # setting the line style to point
    plot_prop.graphScaling = 'loglog'       # setting to log log plot
    Fig_R = plot_fracture_list(Fr_list,
                               variable='d_mean',
                               plot_prop=plot_prop)
    # plot analytical radius
    Fig_R = plot_analytical_solution(regime='M',
                                     variable='d_mean',
                                     mat_prop=Solid,
                                     inj_prop=Injection,
                                     fluid_prop=Fluid,
                                     time_srs=time_srs,
                                     fig=Fig_R)

    # plot width at center
    Fig_w = plot_fracture_list_at_point(Fr_list,
                                        variable='w',
                                        plot_prop=plot_prop)
    # plot analytical width at center
    Fig_w = plot_analytical_solution_at_point('M',
                                              'w',
                                              Solid,
                                              Injection,
                                              fluid_prop=Fluid,
                                              time_srs=time_srs,
                                              fig=Fig_w)


    time_srs = np.asarray([2, 200, 5000, 30000, 100000])
    Fr_list, properties = load_fractures(address="./Data/M_radial_explicit",
                                         time_srs=time_srs)
    time_srs = get_fracture_variable(Fr_list,
                                     variable='time')

    # plot footprint
    Fig_FP = plot_fracture_list(Fr_list,
                                variable='mesh',
                                projection='2D')
    Fig_FP = plot_fracture_list(Fr_list,
                                variable='footprint',
                                projection='2D',
                                fig=Fig_FP)
    # plot analytical footprint
    Fig_FP = plot_analytical_solution('M',
                                      'footprint',
                                      Solid,
                                      Injection,
                                      fluid_prop=Fluid,
                                      time_srs=time_srs,
                                      projection='2D',
                                      fig=Fig_FP)


    # plot slice
    ext_pnts = np.empty((2, 2), dtype=np.float64)
    Fig_WS = plot_fracture_list_slice(Fr_list,
                                      variable='w',
                                      projection='2D',
                                      plot_cell_center=True,
                                      extreme_points=ext_pnts)
    # plot slice analytical
    Fig_WS = plot_analytical_solution_slice('M',
                                            'w',
                                            Solid,
                                            Injection,
                                            fluid_prop=Fluid,
                                            fig=Fig_WS,
                                            time_srs=time_srs,
                                            point1=ext_pnts[0],
                                            point2=ext_pnts[1])

    #plotting in 3D
    Fig_Fr = plot_fracture_list(Fr_list,
                                variable='mesh',
                                projection='3D')
    Fig_Fr = plot_fracture_list(Fr_list,
                                variable='width',
                                projection='3D',
                                fig=Fig_Fr)
    Fig_Fr = plot_fracture_list(Fr_list,
                                variable='footprint',
                                projection='3D',
                                fig=Fig_Fr)

    plt.show(block=True)<|MERGE_RESOLUTION|>--- conflicted
+++ resolved
@@ -13,15 +13,11 @@
 from fracture import Fracture
 from controller import Controller
 from fracture_initialization import Geometry, InitializationParameters
-<<<<<<< HEAD
 import os
-
-=======
 from utility import setup_logging_to_console
 
 # setting up the verbosity level of the log at console
 setup_logging_to_console(verbosity_level='info')
->>>>>>> 37dd7ad4
 
 # creating mesh
 Mesh = CartesianMesh(0.3, 0.3, 41, 41)
